--- conflicted
+++ resolved
@@ -1,13 +1,6 @@
 <?xml version="1.0" encoding="UTF-8"?>
 <project name="freenet-autodep" default="all" basedir=".">
 	<description>
-<<<<<<< HEAD
-		This file builds Freenet: What is Freenet?
-
-		Freenet is free software which lets you publish and obtain information on the Internet without fear of censorship. To achieve this freedom, the network is entirely decentralized and publishers and consumers of information are anonymous. Without anonymity there can never be true freedom of speech, and without decentralization the network would be vulnerable to attack.
-
-		Possible targets: compile, jar, dist (default), clean
-=======
 Freenet is free software that lets you publish and retrieve information without
 fear of censorship. To achieve this, the network is entirely decentralized, and
 all actions are anonymous. Without anonymity, there can never be true freedom
@@ -17,7 +10,6 @@
 dependencies and requirements, and will try to satisfy these if they are not
 available (possibly using *pre-built blobs*). This requires the optional ANT
 tasks (ant-apache-bsf) and (if using Java &lt;6) bsf and rhino.
->>>>>>> 7a9bdcae
 	</description>
 
 	<import file="build-clean.xml"/>
@@ -42,124 +34,6 @@
 			verbose="true" usetimestamp="true"/>
 	</target>
 
-<<<<<<< HEAD
-	<condition property="do.junit" value="true">
-		<and>
-			<isfalse value="${skip_tests}" />
-			<isset property="junit.present" />
-		</and>
-	</condition>
-	<!-- ================================================== -->
-
-	<target name="compile" depends="get-extjar, generate-js">
-		<!-- Create the time stamp -->
-		<tstamp/>
-
-		<!-- Create the Version file with patched revision number in ${build} -->
-		<copy file="${src}/${version.src}" tofile="${build}/${version.src}" overwrite="true" />
-		<delete file="${build}/${version.build}" quiet="true" />
-		<replace file="${build}/${version.src}">
-			<replacefilter token="@custom@" value="${git.revision}"/>
-		</replace>
-		<echo message="Updated build version to ${git.revision} in ${build}/${version.src}"/>
-
-		<!-- Create the build directory structure used by compile -->
-		<javac srcdir="${src}" destdir="${build}" debug="on" optimize="on" source="1.5" target="1.5">
-			<compilerarg value="-Xlint"/>
-			<!-- tell javac to find Version.java in ${build}, not ${src} -->
-			<sourcepath>
-				<pathelement path="${build}"/>
-			</sourcepath>
-			<classpath>
-				<path refid="lib.path"/>
-			</classpath>
-			<!-- following a very temporary list of files to be build -->
-			<include name="freenet/**/*.java"/>
-			<include name="net/i2p/util/*.java"/>
-			<include name="org/**/*.java"/>
-			<exclude name="**/package-info.java"/>
-			<exclude name="${version.src}"/>
-		</javac>
-
-		<!-- Force compile of Version.java in case compile of ${src} didn't trigger it -->
-		<javac srcdir="${build}" destdir="${build}" debug="on" optimize="on" source="1.5" target="1.5">
-			<classpath>
-				<path refid="lib.path"/>
-			</classpath>
-			<include name="${version.src}"/>
-		</javac>
-
-		<!-- Copy web interface static files to the build dir -->
-		<!-- overwrite is only necessary for *.css really (see below) -->
-		<copy overwrite="true" todir="${build}/freenet/clients/http/staticfiles">
-			<fileset dir="${src}/freenet/clients/http/staticfiles"/>
-		</copy>
-		<!-- Add "?version=X" to any url() references in staticfiles -->
-		<!--<replaceregexp byline="true" match='(url\s*\(\s*"?[^"]+)("?\s*\))' replace="\1?version=${git.revision}\2">-->
-		<replaceregexp byline="true" match='(url\("?[^"]+)("?\))' replace="\1?version=${git.revision}\2">
-			<fileset includes="**/*.css" dir="${build}/freenet/clients/http/staticfiles" />
-		</replaceregexp>
-		<!-- Copy translation files to the build dir -->
-		<copy todir="${build}/freenet/l10n">
-			<fileset dir="${src}/freenet/l10n">
-				<include name="freenet.l10n.*.properties"/>
-				<include name="freenet.l10n.*.tab"/>
-			</fileset>
-		</copy>
-
-	</target>
-
-
-	<!-- ================================================== -->
-
-	<target name="jar" depends="compile" description="generate the JAR" >
-		<!-- Create the distribution directory -->
-		<jar jarfile="${lib}/freenet-cvs-snapshot.jar" basedir="${build}">
-			<manifest>
-				<attribute name="Main-Class" value="freenet/node/Node"/>
-				<attribute name="Built-By" value="${user.name}"/>
-				<attribute name="Required-Ext-Version" value="${minExtVersion}"/>
-				<attribute name="Recommended-Ext-Version" value="${recommendedExtVersion}"/>
-				<section name="common">
-					<attribute name="Specification-Title" value="Freenet"/>
-					<attribute name="Specification-Version" value="0.7.5"/>
-					<attribute name="Specification-Vendor" value="freenetproject.org"/>
-					<attribute name="Implementation-Title" value="Freenet"/>
-					<attribute name="Implementation-Version" value="0.7.5 ${TODAY} ${git.revision}"/>
-					<attribute name="Implementation-Vendor" value="Freenetproject.org"/>
-				</section>
-			</manifest>
-			<exclude name="${version.src}"/>
-		</jar>
-	</target>
-
-	<!-- ================================================== -->
-
-	<target name="dist" depends="jar,unit" description="generate the distribution" />
-
-	<!-- ================================================== -->
-
-	<target name="unit-build" depends="compile" if="do.junit">
-		<delete dir="${build-test}"/>
-		<mkdir dir="${build-test}"/>
-
-		<javac srcdir="${test}" destdir="${build-test}" debug="on" optimize="on" source="1.5" target="1.5">
-			<classpath>
-				<path refid="lib.path"/>
-				<pathelement path="${build}"/>
-				<pathelement location="${junit.location}"/>
-			</classpath>
-			<compilerarg value="-Xlint"/>
-			<include name="**/*.java"/>
-			<exclude name="*.java"/>
-		</javac>
-		<copy todir="${build-test}/freenet/client/filter/png">
-			<fileset dir="${test}/freenet/client/filter/png"/>
-		</copy>
-		<copy todir="${build-test}/freenet/client/filter/bmp">
-			<fileset dir="${test}/freenet/client/filter/bmp"/>
-		</copy>
-=======
 	<target name="build-ext" depends="suppress-ext" unless="${suppress.ext}">
 		<ant inheritAll="false" antfile="${contrib.dir}/build.xml" />
 	</target>
@@ -170,7 +44,6 @@
 
 	<target name="suppress-ext" if="${suppress.ext}">
 		<echo message="suppress.ext is set to true, so clean-ext and build-ext will skip" />
->>>>>>> 7a9bdcae
 	</target>
 
 	<!-- =================================================================== -->
