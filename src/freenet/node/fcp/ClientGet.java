--- conflicted
+++ resolved
@@ -353,115 +353,108 @@
 	}
 
 	public void onSuccess(FetchResult result, ClientGetter state, ObjectContainer container) {
-		try{
-			Logger.minor(this, "Succeeded: "+identifier);
-			Bucket data = result.asBucket();
-			if(persistenceType == PERSIST_FOREVER) {
-				if(data != null)
-					container.activate(data, 5);
-				if(returnBucket != null)
-					container.activate(returnBucket, 5);
-				container.activate(client, 1);
-				if(tempFile != null)
-					container.activate(tempFile, 5);
-				if(targetFile != null)
-					container.activate(targetFile, 5);
-			}
-			if(returnBucket != data && !binaryBlob) {
-				boolean failed = true;
-				synchronized(this) {
-					if(finished) {
-						Logger.error(this, "Already finished but onSuccess() for "+this+" data = "+data, new Exception("debug"));
-						data.free();
-						if(persistenceType == PERSIST_FOREVER) data.removeFrom(container);
-						return; // Already failed - bucket error maybe??
-					}
-					if(returnType == ClientGetMessage.RETURN_TYPE_DIRECT && returnBucket == null) {
-						// Lost bucket for some reason e.g. bucket error (caused by IOException) on previous try??
-						// Recover...
-						returnBucket = data;
-						failed = false;
-					}
+		Logger.minor(this, "Succeeded: "+identifier);
+		Bucket data = result.asBucket();
+		if(persistenceType == PERSIST_FOREVER) {
+			if(data != null)
+				container.activate(data, 5);
+			if(returnBucket != null)
+				container.activate(returnBucket, 5);
+			container.activate(client, 1);
+			if(tempFile != null)
+				container.activate(tempFile, 5);
+			if(targetFile != null)
+				container.activate(targetFile, 5);
+		}
+		if(returnBucket != data && !binaryBlob) {
+			boolean failed = true;
+			synchronized(this) {
+				if(finished) {
+					Logger.error(this, "Already finished but onSuccess() for "+this+" data = "+data, new Exception("debug"));
+					data.free();
+					if(persistenceType == PERSIST_FOREVER) data.removeFrom(container);
+					return; // Already failed - bucket error maybe??
 				}
-				if(failed && persistenceType == PERSIST_FOREVER) {
-					if(container.ext().getID(returnBucket) == container.ext().getID(data)) {
-						Logger.error(this, "DB4O BUG DETECTED WITHOUT ARRAY HANDLING! EVIL HORRIBLE BUG! UID(returnBucket)="+container.ext().getID(returnBucket)+" for "+returnBucket+" active="+container.ext().isActive(returnBucket)+" stored = "+container.ext().isStored(returnBucket)+" but UID(data)="+container.ext().getID(data)+" for "+data+" active = "+container.ext().isActive(data)+" stored = "+container.ext().isStored(data));
-						// Succeed anyway, hope that the returned bucket is consistent...
-						returnBucket = data;
-						failed = false;
-					}
+				if(returnType == ClientGetMessage.RETURN_TYPE_DIRECT && returnBucket == null) {
+					// Lost bucket for some reason e.g. bucket error (caused by IOException) on previous try??
+					// Recover...
+					returnBucket = data;
+					failed = false;
 				}
-				if(failed) {
-					Logger.error(this, "returnBucket = "+returnBucket+" but onSuccess() data = "+data, new Exception("debug"));
-					// Caller guarantees that data == returnBucket
-					onFailure(new FetchException(FetchException.INTERNAL_ERROR, "Data != returnBucket"), null, container);
-					return;
+			}
+			if(failed && persistenceType == PERSIST_FOREVER) {
+				if(container.ext().getID(returnBucket) == container.ext().getID(data)) {
+					Logger.error(this, "DB4O BUG DETECTED WITHOUT ARRAY HANDLING! EVIL HORRIBLE BUG! UID(returnBucket)="+container.ext().getID(returnBucket)+" for "+returnBucket+" active="+container.ext().isActive(returnBucket)+" stored = "+container.ext().isStored(returnBucket)+" but UID(data)="+container.ext().getID(data)+" for "+data+" active = "+container.ext().isActive(data)+" stored = "+container.ext().isStored(data));
+					// Succeed anyway, hope that the returned bucket is consistent...
+					returnBucket = data;
+					failed = false;
 				}
 			}
-			boolean dontFree = false;
-			// FIXME I don't think this is a problem in this case...? (Disk write while locked..)
-			AllDataMessage adm = null;
-			synchronized(this) {
-				if(succeeded) {
-					Logger.error(this, "onSuccess called twice for "+this+" ("+identifier+ ')');
-					return; // We might be called twice; ignore it if so.
+			if(failed) {
+				Logger.error(this, "returnBucket = "+returnBucket+" but onSuccess() data = "+data, new Exception("debug"));
+				// Caller guarantees that data == returnBucket
+				onFailure(new FetchException(FetchException.INTERNAL_ERROR, "Data != returnBucket"), null, container);
+				return;
+			}
+		}
+		boolean dontFree = false;
+		// FIXME I don't think this is a problem in this case...? (Disk write while locked..)
+		AllDataMessage adm = null;
+		synchronized(this) {
+			if(succeeded) {
+				Logger.error(this, "onSuccess called twice for "+this+" ("+identifier+ ')');
+				return; // We might be called twice; ignore it if so.
+			}
+			started = true;
+			if(!binaryBlob)
+				this.foundDataMimeType = result.getMimeType();
+			else
+				this.foundDataMimeType = BinaryBlob.MIME_TYPE;
+
+			if(returnType == ClientGetMessage.RETURN_TYPE_DIRECT) {
+				// Send all the data at once
+				// FIXME there should be other options
+				// FIXME: CompletionTime is set on finish() : we need to give it current time here
+				// but it means we won't always return the same value to clients... Does it matter ?
+				adm = new AllDataMessage(returnBucket, identifier, global, startupTime, System.currentTimeMillis(), this.foundDataMimeType);
+				if(persistenceType == PERSIST_CONNECTION)
+					adm.setFreeOnSent();
+				dontFree = true;
+				/* 
+				 * } else if(returnType == ClientGetMessage.RETURN_TYPE_NONE) {
+				// Do nothing
+				 */
+			} else if(returnType == ClientGetMessage.RETURN_TYPE_DISK) {
+				// Write to temp file, then rename over filename
+				if(!FileUtil.renameTo(tempFile, targetFile)) {
+					postFetchProtocolErrorMessage = new ProtocolErrorMessage(ProtocolErrorMessage.COULD_NOT_RENAME_FILE, false, null, identifier, global);
+					// Don't delete temp file, user might want it.
 				}
-				started = true;
-				if(!binaryBlob)
-					this.foundDataMimeType = result.getMimeType();
-				else
-					this.foundDataMimeType = BinaryBlob.MIME_TYPE;
-	
-				if(returnType == ClientGetMessage.RETURN_TYPE_DIRECT) {
-					// Send all the data at once
-					// FIXME there should be other options
-					// FIXME: CompletionTime is set on finish() : we need to give it current time here
-					// but it means we won't always return the same value to clients... Does it matter ?
-					adm = new AllDataMessage(returnBucket, identifier, global, startupTime, System.currentTimeMillis(), this.foundDataMimeType);
-					if(persistenceType == PERSIST_CONNECTION)
-						adm.setFreeOnSent();
-					dontFree = true;
-					/* 
-					 * } else if(returnType == ClientGetMessage.RETURN_TYPE_NONE) {
-					// Do nothing
-					 */
-				} else if(returnType == ClientGetMessage.RETURN_TYPE_DISK) {
-					// Write to temp file, then rename over filename
-					if(!FileUtil.renameTo(tempFile, targetFile)) {
-						postFetchProtocolErrorMessage = new ProtocolErrorMessage(ProtocolErrorMessage.COULD_NOT_RENAME_FILE, false, null, identifier, global);
-						// Don't delete temp file, user might want it.
-					}
-					returnBucket = new FileBucket(targetFile, false, true, false, false, false);
-				}
-				if(persistenceType == PERSIST_FOREVER && progressPending != null) {
-					container.activate(progressPending, 1);
-					progressPending.removeFrom(container);
-				}
-				progressPending = null;
-				this.foundDataLength = returnBucket.size();
-				this.succeeded = true;
-				finished = true;
-			}
-			trySendDataFoundOrGetFailed(null, container);
-	
-			if(adm != null)
-				trySendAllDataMessage(adm, null, container);
-			if(!dontFree) {
-				data.free();
-			}
-			if(persistenceType == PERSIST_FOREVER) {
-				returnBucket.storeTo(container);
-				container.store(this);
-			}
-			finish(container);
-			if(client != null)
-				client.notifySuccess(this, container);
-		}finally{
-			//Notify the whiteboard, but only if it is persisted longer than the connection
-			if(persistenceType!=PERSIST_CONNECTION){
-				client.getWhiteboard().event(getIdentifier(), this);
-			}
-		}
+				returnBucket = new FileBucket(targetFile, false, true, false, false, false);
+			}
+			if(persistenceType == PERSIST_FOREVER && progressPending != null) {
+				container.activate(progressPending, 1);
+				progressPending.removeFrom(container);
+			}
+			progressPending = null;
+			this.foundDataLength = returnBucket.size();
+			this.succeeded = true;
+			finished = true;
+		}
+		trySendDataFoundOrGetFailed(null, container);
+
+		if(adm != null)
+			trySendAllDataMessage(adm, null, container);
+		if(!dontFree) {
+			data.free();
+		}
+		if(persistenceType == PERSIST_FOREVER) {
+			returnBucket.storeTo(container);
+			container.store(this);
+		}
+		finish(container);
+		if(client != null)
+			client.notifySuccess(this, container);
 	}
 
 	private void trySendDataFoundOrGetFailed(FCPConnectionOutputHandler handler, ObjectContainer container) {
@@ -585,34 +578,27 @@
 	}
 
 	public void onFailure(FetchException e, ClientGetter state, ObjectContainer container) {
-		try{
-			if(finished) return;
-			synchronized(this) {
-				succeeded = false;
-				getFailedMessage = new GetFailedMessage(e, identifier, global);
-				finished = true;
-				started = true;
-			}
-			if(Logger.shouldLog(Logger.MINOR, this))
-				Logger.minor(this, "Caught "+e, e);
-			trySendDataFoundOrGetFailed(null, container);
-			if(persistenceType == PERSIST_FOREVER) {
-				container.activate(client, 1);
-			}
-			// We do not want the data to be removed on failure, because the request
-			// may be restarted, and the bucket persists on the getter, even if we get rid of it here.
-			//freeData(container);
-			finish(container);
-			if(client != null)
-				client.notifyFailure(this, container);
-			if(persistenceType == PERSIST_FOREVER)
-				container.store(this);
-		}finally{
-			//Notify the whiteboard, but only if it is persisted longer than the connection
-			if(persistenceType!=PERSIST_CONNECTION){
-				client.getWhiteboard().event(getIdentifier(), this);
-			}
-		}
+		if(finished) return;
+		synchronized(this) {
+			succeeded = false;
+			getFailedMessage = new GetFailedMessage(e, identifier, global);
+			finished = true;
+			started = true;
+		}
+		if(Logger.shouldLog(Logger.MINOR, this))
+			Logger.minor(this, "Caught "+e, e);
+		trySendDataFoundOrGetFailed(null, container);
+		if(persistenceType == PERSIST_FOREVER) {
+			container.activate(client, 1);
+		}
+		// We do not want the data to be removed on failure, because the request
+		// may be restarted, and the bucket persists on the getter, even if we get rid of it here.
+		//freeData(container);
+		finish(container);
+		if(client != null)
+			client.notifyFailure(this, container);
+		if(persistenceType == PERSIST_FOREVER)
+			container.store(this);
 	}
 
 	@Override
@@ -670,44 +656,6 @@
 	}
 
 	public void receive(ClientEvent ce, ObjectContainer container, ClientContext context) {
-<<<<<<< HEAD
-		try{
-			// Don't need to lock, verbosity is final and finished is never unset.
-			if(finished) return;
-			final FCPMessage progress;
-			if(ce instanceof SplitfileProgressEvent) {
-				if(!((verbosity & VERBOSITY_SPLITFILE_PROGRESS) == VERBOSITY_SPLITFILE_PROGRESS))
-					return;
-				progress =
-					new SimpleProgressMessage(identifier, global, (SplitfileProgressEvent)ce);
-			} else if(ce instanceof SendingToNetworkEvent) {
-				if(!((verbosity & VERBOSITY_SENT_TO_NETWORK) == VERBOSITY_SENT_TO_NETWORK))
-					return;
-				progress = new SendingToNetworkMessage(identifier, global);
-			}
-			else return; // Don't know what to do with event
-			// container may be null...
-			if(persistenceType == PERSIST_FOREVER && container == null) {
-				try {
-					context.jobRunner.queue(new DBJob() {
-	
-						public boolean run(ObjectContainer container, ClientContext context) {
-							trySendProgress(progress, null, container);
-							return false;
-						}
-						
-					}, NativeThread.HIGH_PRIORITY, false);
-				} catch (DatabaseDisabledException e) {
-					// Not much we can do
-				}
-			} else {
-				trySendProgress(progress, null, container);
-			}
-		}finally{
-			//Notify the whiteboard, but only if it is persisted longer than the connection
-			if(persistenceType!=PERSIST_CONNECTION){
-				client.getWhiteboard().event(getIdentifier(), this);
-=======
 		// Don't need to lock, verbosity is final and finished is never unset.
 		if(finished) return;
 		final FCPMessage progress;
@@ -736,8 +684,9 @@
 				}, NativeThread.HIGH_PRIORITY, false);
 			} catch (DatabaseDisabledException e) {
 				// Not much we can do
->>>>>>> be31ba78
-			}
+			}
+		} else {
+			trySendProgress(progress, null, container);
 		}
 	}
 
@@ -1033,8 +982,4 @@
 	public void onRemoveEventProducer(ObjectContainer container) {
 		// Do nothing, we called the removeFrom().
 	}
-	
-	public FetchContext getFetchContext(){
-		return fctx;
-	}
 }