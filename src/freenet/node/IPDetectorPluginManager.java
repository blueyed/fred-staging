--- conflicted
+++ resolved
@@ -171,10 +171,7 @@
 		}
 		node.getTicker().queueTimedJob(new Runnable() {
 			public void run() {
-<<<<<<< HEAD
-=======
 				freenet.support.Logger.OSThread.logPID(this);
->>>>>>> 983093da
 				tryMaybeRun();
 			}
 		}, 60*1000);
@@ -498,10 +495,7 @@
 	public class DetectorRunner implements Runnable {
 
 		public void run() {
-<<<<<<< HEAD
-=======
 			freenet.support.Logger.OSThread.logPID(this);
->>>>>>> 983093da
 			try {
 				realRun();
 			} catch (OutOfMemoryError e) {
