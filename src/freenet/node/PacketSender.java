--- conflicted
+++ resolved
@@ -85,10 +85,7 @@
     private class Watchdog implements Runnable {
     	
     	public void run() {
-<<<<<<< HEAD
-=======
 		    freenet.support.Logger.OSThread.logPID(this);
->>>>>>> 983093da
     		// Do not lock anything, or we may be caught up with a lost-lock deadlock.
     		while(true) {
     			try {
@@ -139,10 +136,7 @@
     	if(now < transition) {
     		queueTimedJob(new Runnable() {
     			public void run() {
-<<<<<<< HEAD
-=======
 				    freenet.support.Logger.OSThread.logPID(this);
->>>>>>> 983093da
     				PeerNode[] nodes = node.peers.myPeers;
     				for(int i=0;i<nodes.length;i++) {
     					PeerNode pn = nodes[i];
@@ -162,10 +156,7 @@
     }
     
     public void run() {
-<<<<<<< HEAD
-=======
 	    freenet.support.Logger.OSThread.logPID(this);
->>>>>>> 983093da
         while(true) {
             lastReceivedPacketFromAnyNode = lastReportedNoPackets;
             try {
@@ -209,20 +200,6 @@
                 Math.max(pn.lastReceivedPacketTime(), lastReceivedPacketFromAnyNode);
             pn.maybeOnConnect();
             if(pn.isConnected()) {
-<<<<<<< HEAD
-                // Is the node dead?
-                if(now - pn.lastReceivedPacketTime() > pn.maxTimeBetweenReceivedPackets()) {
-                	Logger.normal(this, "Disconnecting from "+pn+" - haven't received packets recently");
-                    pn.disconnected();
-                    continue;
-                } else if(pn.isRoutable() && pn.noLongerRoutable()) {
-                	// we don't disconnect but we mark it incompatible
-                	pn.invalidate();
-                	pn.setPeerNodeStatus(now);
-                	Logger.normal(this, "shouldDisconnectNow has returned true : marking the peer as incompatible");
-                	continue;
-                }
-=======
             	// Is the node dead?
             	if(now - pn.lastReceivedPacketTime() > pn.maxTimeBetweenReceivedPackets()) {
             		Logger.normal(this, "Disconnecting from "+pn+" - haven't received packets recently");
@@ -235,7 +212,6 @@
             		Logger.normal(this, "shouldDisconnectNow has returned true : marking the peer as incompatible");
             		continue;
             	}
->>>>>>> 983093da
                 
                 boolean mustSend = false;
                 
