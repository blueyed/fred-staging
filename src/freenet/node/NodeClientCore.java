package freenet.node;

import java.io.File;
import java.io.IOException;
import java.net.URI;
import java.util.Iterator;
import java.util.LinkedList;

import com.db4o.ObjectContainer;

import freenet.client.ArchiveManager;
import freenet.client.FECQueue;
import freenet.client.HighLevelSimpleClient;
import freenet.client.HighLevelSimpleClientImpl;
import freenet.client.InsertContext;
import freenet.client.async.BackgroundBlockEncoder;
import freenet.client.async.ClientContext;
import freenet.client.async.ClientRequestScheduler;
import freenet.client.async.DBJob;
import freenet.client.async.DBJobRunner;
import freenet.client.async.DatastoreChecker;
import freenet.client.async.HealingQueue;
import freenet.client.async.InsertCompressor;
import freenet.client.async.SimpleHealingQueue;
import freenet.client.async.USKManager;
import freenet.client.events.SimpleEventProducer;
import freenet.clients.http.FProxyToadlet;
import freenet.clients.http.SimpleToadletServer;
import freenet.clients.http.filter.FilterCallback;
import freenet.clients.http.filter.FoundURICallback;
import freenet.clients.http.filter.GenericReadFilterCallback;
import freenet.config.Config;
import freenet.config.InvalidConfigValueException;
import freenet.config.SubConfig;
import freenet.crypt.RandomSource;
import freenet.io.xfer.AbortedException;
import freenet.io.xfer.PartiallyReceivedBlock;
import freenet.keys.CHKBlock;
import freenet.keys.CHKVerifyException;
import freenet.keys.ClientCHK;
import freenet.keys.ClientCHKBlock;
import freenet.keys.ClientKey;
import freenet.keys.ClientKeyBlock;
import freenet.keys.ClientSSK;
import freenet.keys.ClientSSKBlock;
import freenet.keys.FreenetURI;
import freenet.keys.Key;
import freenet.keys.KeyBlock;
import freenet.keys.NodeCHK;
import freenet.keys.NodeSSK;
import freenet.keys.SSKBlock;
import freenet.keys.SSKVerifyException;
import freenet.l10n.L10n;
import freenet.node.SecurityLevels.PHYSICAL_THREAT_LEVEL;
import freenet.node.fcp.FCPServer;
import freenet.node.useralerts.SimpleUserAlert;
import freenet.node.useralerts.UserAlert;
import freenet.node.useralerts.UserAlertManager;
import freenet.store.KeyCollisionException;
import freenet.support.Base64;
import freenet.support.Executor;
import freenet.support.Logger;
import freenet.support.OOMHandler;
import freenet.support.OOMHook;
import freenet.support.PrioritizedSerialExecutor;
import freenet.support.SerialExecutor;
import freenet.support.SimpleFieldSet;
import freenet.support.api.BooleanCallback;
import freenet.support.api.Bucket;
import freenet.support.api.IntCallback;
import freenet.support.api.LongCallback;
import freenet.support.api.StringArrCallback;
import freenet.support.api.StringCallback;
import freenet.support.io.FileUtil;
import freenet.support.io.FilenameGenerator;
import freenet.support.io.NativeThread;
import freenet.support.io.PersistentTempBucketFactory;
import freenet.support.io.TempBucketFactory;

/**
 * The connection between the node and the client layer.
 */
public class NodeClientCore implements Persistable, DBJobRunner, OOMHook {

	private static boolean logMINOR;
	public final USKManager uskManager;
	public final ArchiveManager archiveManager;
	public final RequestStarterGroup requestStarters;
	private final HealingQueue healingQueue;
	/** Must be included as a hidden field in order for any dangerous HTTP operation to complete successfully. */
	public final String formPassword;
	File downloadDir;
	private File[] downloadAllowedDirs;
	private boolean includeDownloadDir;
	private boolean downloadAllowedEverywhere;
	private File[] uploadAllowedDirs;
	private boolean uploadAllowedEverywhere;
	public final FilenameGenerator tempFilenameGenerator;
	public final FilenameGenerator persistentFilenameGenerator;
	public final TempBucketFactory tempBucketFactory;
	public final PersistentTempBucketFactory persistentTempBucketFactory;
	public final Node node;
	final NodeStats nodeStats;
	public final RandomSource random;
	final File tempDir;	// Persistent temporary buckets
	public final FECQueue fecQueue;
	public final UserAlertManager alerts;
	final TextModeClientInterfaceServer tmci;
	TextModeClientInterface directTMCI;
	final FCPServer fcpServer;
	FProxyToadlet fproxyServlet;
	final SimpleToadletServer toadletContainer;
	public final BackgroundBlockEncoder backgroundBlockEncoder;
	/** If true, requests are resumed lazily i.e. startup does not block waiting for them. */
	private boolean lazyResume;
	protected final Persister persister;
	/** All client-layer database access occurs on a SerialExecutor, so that we don't need
	 * to have multiple parallel transactions. Advantages:
	 * - We never have two copies of the same object in RAM, and more broadly, we don't
	 *   need to worry about interactions between objects from different transactions.
	 * - Only one weak-reference cache for the database.
	 * - No need to refresh live objects.
	 * - Deactivation is simpler.
	 * Note that the priorities are thread priorities, not request priorities.
	 */
	public transient final PrioritizedSerialExecutor clientDatabaseExecutor;
	public final DatastoreChecker storeChecker;
	
	public transient final ClientContext clientContext;
	
	public static int maxBackgroundUSKFetchers;	// Client stuff that needs to be configged - FIXME
	static final int MAX_ARCHIVE_HANDLERS = 200; // don't take up much RAM... FIXME
	static final long MAX_CACHED_ARCHIVE_DATA = 32 * 1024 * 1024; // make a fixed fraction of the store by default? FIXME
	static final long MAX_ARCHIVED_FILE_SIZE = 1024 * 1024; // arbitrary... FIXME
	static final int MAX_CACHED_ELEMENTS = 256 * 1024; // equally arbitrary! FIXME hopefully we can cache many of these though
	/** Each FEC item can take a fair amount of RAM, since it's fully activated with all the buckets, potentially 256
	 * of them, so only cache a small number of them */
	private static final int FEC_QUEUE_CACHE_SIZE = 20;
	private UserAlert startingUpAlert;

	NodeClientCore(Node node, Config config, SubConfig nodeConfig, File nodeDir, int portNumber, int sortOrder, SimpleFieldSet oldConfig, SubConfig fproxyConfig, SimpleToadletServer toadlets, ObjectContainer container) throws NodeInitException {
		this.node = node;
		this.nodeStats = node.nodeStats;
		this.random = node.random;
		fecQueue = FECQueue.create(node.nodeDBHandle, container);
		this.backgroundBlockEncoder = new BackgroundBlockEncoder();
		clientDatabaseExecutor = new PrioritizedSerialExecutor(NativeThread.NORM_PRIORITY, NativeThread.MAX_PRIORITY+1, NativeThread.NORM_PRIORITY, true);
		storeChecker = new DatastoreChecker(node);
		byte[] pwdBuf = new byte[16];
		random.nextBytes(pwdBuf);
		this.formPassword = Base64.encode(pwdBuf);
		alerts = new UserAlertManager(this);
		logMINOR = Logger.shouldLog(Logger.MINOR, this);

		persister = new ConfigurablePersister(this, nodeConfig, "clientThrottleFile", "client-throttle.dat", sortOrder++, true, false,
			"NodeClientCore.fileForClientStats", "NodeClientCore.fileForClientStatsLong", node.ps, nodeDir);

		SimpleFieldSet throttleFS = persister.read();
		if(logMINOR)
			Logger.minor(this, "Read throttleFS:\n" + throttleFS);

		if(logMINOR)
			Logger.minor(this, "Serializing RequestStarterGroup from:\n" + throttleFS);

		// Temp files

		nodeConfig.register("tempDir", new File(nodeDir, "temp-" + portNumber).toString(), sortOrder++, true, true, "NodeClientCore.tempDir", "NodeClientCore.tempDirLong",
			new StringCallback() {

				@Override
				public String get() {
					return tempDir.getPath();
				}

				@Override
				public void set(String val) throws InvalidConfigValueException {
					if(tempDir.equals(new File(val)))
						return;
					// FIXME
					throw new InvalidConfigValueException(l10n("movingTempDirOnTheFlyNotSupported"));
				}
				
				@Override
				public boolean isReadOnly() {
				        return true;
			        }
			});

		tempDir = new File(nodeConfig.getString("tempDir"));
		if(!((tempDir.exists() && tempDir.isDirectory()) || (tempDir.mkdir()))) {
			String msg = "Could not find or create temporary directory";
			throw new NodeInitException(NodeInitException.EXIT_BAD_TEMP_DIR, msg);
		}

		try {
			tempFilenameGenerator = new FilenameGenerator(random, true, tempDir, "temp-");
		} catch(IOException e) {
			String msg = "Could not find or create temporary directory (filename generator)";
			throw new NodeInitException(NodeInitException.EXIT_BAD_TEMP_DIR, msg);
		}
		
		uskManager = new USKManager(this);

		// Persistent temp files
		nodeConfig.register("encryptPersistentTempBuckets", true, sortOrder++, true, false, "NodeClientCore.encryptPersistentTempBuckets", "NodeClientCore.encryptPersistentTempBucketsLong", new BooleanCallback() {

			@Override
			public Boolean get() {
				return (persistentTempBucketFactory == null ? true : persistentTempBucketFactory.isEncrypting());
			}

			@Override
			public void set(Boolean val) throws InvalidConfigValueException {
				if (get().equals(val) || (persistentTempBucketFactory == null))
					        return;
				persistentTempBucketFactory.setEncryption(val);
			}
		});
		
		nodeConfig.register("persistentTempDir", new File(nodeDir, "persistent-temp-" + portNumber).toString(), sortOrder++, true, false, "NodeClientCore.persistentTempDir", "NodeClientCore.persistentTempDirLong",
			new StringCallback() {

				@Override
				public String get() {
					return persistentTempBucketFactory.getDir().toString();
				}

				@Override
				public void set(String val) throws InvalidConfigValueException {
					if(get().equals(val))
						return;
					// FIXME
					throw new InvalidConfigValueException("Moving persistent temp directory on the fly not supported at present");
				}
				
				@Override
				public boolean isReadOnly() {
				        return true;
			        }
			});
		try {
			File dir = new File(nodeConfig.getString("persistentTempDir"));
			String prefix = "freenet-temp-";
			persistentTempBucketFactory = PersistentTempBucketFactory.load(dir, prefix, random, node.fastWeakRandom, container, node.nodeDBHandle, nodeConfig.getBoolean("encryptPersistentTempBuckets"));
			persistentTempBucketFactory.init(dir, prefix, random, node.fastWeakRandom);
			persistentFilenameGenerator = persistentTempBucketFactory.fg;
		} catch(IOException e2) {
			String msg = "Could not find or create persistent temporary directory";
			throw new NodeInitException(NodeInitException.EXIT_BAD_TEMP_DIR, msg);
		}

		clientContext = new ClientContext(this);
		storeChecker.setContext(clientContext);
		requestStarters = new RequestStarterGroup(node, this, portNumber, random, config, throttleFS, clientContext);
		clientContext.init(requestStarters);
		InsertCompressor.load(container, clientContext);

<<<<<<< HEAD
		nodeConfig.register("maxRAMBucketSize", "128KiB", sortOrder++, true, false, "NodeClientCore.maxRAMBucketSize", "NodeClientCore.maxRAMBucketSizeLong", new LongCallback() {
			
=======
			@Override
>>>>>>> aaeaa978
			public Long get() {
				return (tempBucketFactory == null ? 0 : tempBucketFactory.getMaxRAMBucketSize());
			}

			@Override
			public void set(Long val) throws InvalidConfigValueException {
				if (get().equals(val) || (tempBucketFactory == null))
					        return;
				tempBucketFactory.setMaxRAMBucketSize(val);
			}
		});
		nodeConfig.register("RAMBucketPoolSize", "10MiB", sortOrder++, true, false, "NodeClientCore.ramBucketPoolSize", "NodeClientCore.ramBucketPoolSizeLong", new LongCallback() {

			@Override
			public Long get() {
				return (tempBucketFactory == null ? 0 : tempBucketFactory.getMaxRamUsed());
			}

			@Override
			public void set(Long val) throws InvalidConfigValueException {
				if (get().equals(val) || (tempBucketFactory == null))
					        return;
				tempBucketFactory.setMaxRamUsed(val);
			}
		});
			
		nodeConfig.register("encryptTempBuckets", true, sortOrder++, true, false, "NodeClientCore.encryptTempBuckets", "NodeClientCore.encryptTempBucketsLong", new BooleanCallback() {

			@Override
			public Boolean get() {
				return (tempBucketFactory == null ? true : tempBucketFactory.isEncrypting());
			}

			@Override
			public void set(Boolean val) throws InvalidConfigValueException {
				if (get().equals(val) || (tempBucketFactory == null))
					        return;
				tempBucketFactory.setEncryption(val);
			}
		});
		tempBucketFactory = new TempBucketFactory(node.executor, tempFilenameGenerator, nodeConfig.getLong("maxRAMBucketSize"), nodeConfig.getLong("RAMBucketPoolSize"), random, node.fastWeakRandom, nodeConfig.getBoolean("encryptTempBuckets"));

		healingQueue = new SimpleHealingQueue(
				new InsertContext(tempBucketFactory, tempBucketFactory, persistentTempBucketFactory,
						0, 2, 1, 0, 0, new SimpleEventProducer(),
						!Node.DONT_CACHE_LOCAL_REQUESTS), RequestStarter.PREFETCH_PRIORITY_CLASS, 512 /* FIXME make configurable */);
		
		node.securityLevels.addPhysicalThreatLevelListener(new SecurityLevelListener<PHYSICAL_THREAT_LEVEL>() {

			public void onChange(PHYSICAL_THREAT_LEVEL oldLevel, PHYSICAL_THREAT_LEVEL newLevel) {
				if(newLevel == PHYSICAL_THREAT_LEVEL.LOW) {
					if(tempBucketFactory.isEncrypting()) {
						tempBucketFactory.setEncryption(false);
					}
					if(persistentTempBucketFactory.isEncrypting()) {
						persistentTempBucketFactory.setEncryption(false);
					}
				} else { // newLevel == PHYSICAL_THREAT_LEVEL.NORMAL
					if(!tempBucketFactory.isEncrypting()) {
						tempBucketFactory.setEncryption(true);
					}
					if(!persistentTempBucketFactory.isEncrypting()) {
						persistentTempBucketFactory.setEncryption(true);
					}
				}
			}
			
		});
		
		// Downloads directory

		nodeConfig.register("downloadsDir", "downloads", sortOrder++, true, true, "NodeClientCore.downloadDir", "NodeClientCore.downloadDirLong", new StringCallback() {

			@Override
			public String get() {
				return downloadDir.getPath();
			}

			@Override
			public void set(String val) throws InvalidConfigValueException {
				if(downloadDir.equals(new File(val)))
					return;
				File f = new File(val);
				if(!((f.exists() && f.isDirectory()) || (f.mkdir())))
					// Relatively commonly used, despite being advanced (i.e. not something we want to show to newbies). So translate it.
					throw new InvalidConfigValueException(l10n("couldNotFindOrCreateDir"));
				downloadDir = new File(val);
			}
		});

		String val = nodeConfig.getString("downloadsDir");
		downloadDir = new File(val);
		if(!((downloadDir.exists() && downloadDir.isDirectory()) || (downloadDir.mkdir())))
			throw new NodeInitException(NodeInitException.EXIT_BAD_DOWNLOADS_DIR, "Could not find or create default downloads directory");

		// Downloads allowed, uploads allowed

		nodeConfig.register("downloadAllowedDirs", new String[]{"all"}, sortOrder++, true, true, "NodeClientCore.downloadAllowedDirs",
			"NodeClientCore.downloadAllowedDirsLong",
			new StringArrCallback() {

				@Override
				public String[] get() {
					synchronized(NodeClientCore.this) {
						if(downloadAllowedEverywhere)
							return new String[]{"all"};
						String[] dirs = new String[downloadAllowedDirs.length + (includeDownloadDir ? 1 : 0)];
						for(int i = 0; i < downloadAllowedDirs.length; i++)
							dirs[i] = downloadAllowedDirs[i].getPath();
						if(includeDownloadDir)
							dirs[downloadAllowedDirs.length] = "downloads";
						return dirs;
					}
				}

				@Override
				public void set(String[] val) throws InvalidConfigValueException {
					setDownloadAllowedDirs(val);
				}
			});
		setDownloadAllowedDirs(nodeConfig.getStringArr("downloadAllowedDirs"));

		nodeConfig.register("uploadAllowedDirs", new String[]{"all"}, sortOrder++, true, true, "NodeClientCore.uploadAllowedDirs",
			"NodeClientCore.uploadAllowedDirsLong",
			new StringArrCallback() {

				@Override
				public String[] get() {
					synchronized(NodeClientCore.this) {
						if(uploadAllowedEverywhere)
							return new String[]{"all"};
						String[] dirs = new String[uploadAllowedDirs.length];
						for(int i = 0; i < uploadAllowedDirs.length; i++)
							dirs[i] = uploadAllowedDirs[i].getPath();
						return dirs;
					}
				}

				@Override
				public void set(String[] val) throws InvalidConfigValueException {
					setUploadAllowedDirs(val);
				}
			});
		setUploadAllowedDirs(nodeConfig.getStringArr("uploadAllowedDirs"));
		
		archiveManager = new ArchiveManager(MAX_ARCHIVE_HANDLERS, MAX_CACHED_ARCHIVE_DATA, MAX_ARCHIVED_FILE_SIZE, MAX_CACHED_ELEMENTS, tempBucketFactory);
		Logger.normal(this, "Initializing USK Manager");
		System.out.println("Initializing USK Manager");
		uskManager.init(container, clientContext);

		nodeConfig.register("lazyResume", false, sortOrder++, true, false, "NodeClientCore.lazyResume",
			"NodeClientCore.lazyResumeLong", new BooleanCallback() {

			@Override
			public Boolean get() {
				return lazyResume;
			}

			@Override
			public void set(Boolean val) throws InvalidConfigValueException {
				synchronized(NodeClientCore.this) {
					lazyResume = val;
				}
			}
		});

		lazyResume = nodeConfig.getBoolean("lazyResume");

		nodeConfig.register("maxBackgroundUSKFetchers", "64", sortOrder++, true, false, "NodeClientCore.maxUSKFetchers",
			"NodeClientCore.maxUSKFetchersLong", new IntCallback() {

			@Override
			public Integer get() {
				return maxBackgroundUSKFetchers;
			}

			@Override
			public void set(Integer uskFetch) throws InvalidConfigValueException {
				if(uskFetch <= 0)
					throw new InvalidConfigValueException(l10n("maxUSKFetchersMustBeGreaterThanZero"));
				maxBackgroundUSKFetchers = uskFetch;
			}
		});

		maxBackgroundUSKFetchers = nodeConfig.getInt("maxBackgroundUSKFetchers");


		// This is all part of construction, not of start().
		// Some plugins depend on it, so it needs to be *created* before they are started.

		// TMCI
		try {
			tmci = TextModeClientInterfaceServer.maybeCreate(node, this, config);
		} catch(IOException e) {
			e.printStackTrace();
			throw new NodeInitException(NodeInitException.EXIT_COULD_NOT_START_TMCI, "Could not start TMCI: " + e);
		}

		// FCP (including persistent requests so needs to start before FProxy)
		try {
			fcpServer = FCPServer.maybeCreate(node, this, node.config, container);
		} catch(IOException e) {
			throw new NodeInitException(NodeInitException.EXIT_COULD_NOT_START_FCP, "Could not start FCP: " + e);
		} catch(InvalidConfigValueException e) {
			throw new NodeInitException(NodeInitException.EXIT_COULD_NOT_START_FCP, "Could not start FCP: " + e);
		}

		// FProxy
		// FIXME this is a hack, the real way to do this is plugins
		this.alerts.register(startingUpAlert = new SimpleUserAlert(true, l10n("startingUpTitle"), l10n("startingUp"), l10n("startingUpShort"), UserAlert.MINOR));
		toadletContainer = toadlets;
		toadletContainer.setCore(this);
		toadletContainer.setBucketFactory(tempBucketFactory);
		if(toadletContainer.isEnabled()) {
			toadletContainer.createFproxy();
			toadletContainer.removeStartupToadlet();
		}

		fecQueue.init(RequestStarter.NUMBER_OF_PRIORITY_CLASSES, FEC_QUEUE_CACHE_SIZE, clientContext.jobRunner, node.executor, clientContext);
		OOMHandler.addOOMHook(this);
	}

	private static String l10n(String key) {
		return L10n.getString("NodeClientCore." + key);
	}

	protected synchronized void setDownloadAllowedDirs(String[] val) {
		int x = 0;
		downloadAllowedEverywhere = false;
		includeDownloadDir = false;
		int i = 0;
		downloadAllowedDirs = new File[val.length];
		for(i = 0; i < downloadAllowedDirs.length; i++) {
			String s = val[i];
			if(s.equals("downloads"))
				includeDownloadDir = true;
			else if(s.equals("all"))
				downloadAllowedEverywhere = true;
			else
				downloadAllowedDirs[x++] = new File(val[i]);
		}
		if(x != i) {
			File[] newDirs = new File[x];
			System.arraycopy(downloadAllowedDirs, 0, newDirs, 0, x);
			downloadAllowedDirs = newDirs;
		}
	}

	protected synchronized void setUploadAllowedDirs(String[] val) {
		int x = 0;
		int i = 0;
		uploadAllowedEverywhere = false;
		uploadAllowedDirs = new File[val.length];
		for(i = 0; i < uploadAllowedDirs.length; i++) {
			String s = val[i];
			if(s.equals("all"))
				uploadAllowedEverywhere = true;
			else
				uploadAllowedDirs[x++] = new File(val[i]);
		}
		if(x != i) {
			File[] newDirs = new File[x];
			System.arraycopy(uploadAllowedDirs, 0, newDirs, 0, x);
			uploadAllowedDirs = newDirs;
		}
	}

	public void start(Config config) throws NodeInitException {
		backgroundBlockEncoder.setContext(clientContext);
		node.executor.execute(backgroundBlockEncoder, "Background block encoder");
		clientContext.jobRunner.queue(new DBJob() {
			
			public void run(ObjectContainer container, ClientContext context) {
				ArchiveManager.init(container, context, context.nodeDBHandle);
			}
			
		}, NativeThread.NORM_PRIORITY, false);
		persister.start();
		
		storeChecker.start(node.executor, "Datastore checker");
		clientDatabaseExecutor.start(node.executor, "Client database access thread");
		if(fcpServer != null)
			fcpServer.maybeStart();
		if(tmci != null)
			tmci.start();

		node.executor.execute(new PrioRunnable() {

			public void run() {
				Logger.normal(this, "Resuming persistent requests");
				// Call it anyway; if we are not lazy, it won't have to start any requests
				// But it does other things too
				fcpServer.finishStart();
				persistentTempBucketFactory.completedInit();
				// FIXME most of the work is done after this point on splitfile starter threads.
				// So do we want to make a fuss?
				// FIXME but a better solution is real request resuming.
				Logger.normal(this, "Completed startup: All persistent requests resumed or restarted");
				alerts.unregister(startingUpAlert);
			}

			public int getPriority() {
				return NativeThread.LOW_PRIORITY;
			}
		}, "Startup completion thread");
	}

	public interface SimpleRequestSenderCompletionListener {

		public void completed(boolean success);
	}

	public void asyncGet(Key key, boolean cache, boolean offersOnly, final SimpleRequestSenderCompletionListener listener) {
		final long uid = random.nextLong();
		final boolean isSSK = key instanceof NodeSSK;
		if(!node.lockUID(uid, isSSK, false, false, true)) {
			Logger.error(this, "Could not lock UID just randomly generated: " + uid + " - probably indicates broken PRNG");
			return;
		}
		asyncGet(key, cache, offersOnly, uid, new RequestSender.Listener() {

			public void onCHKTransferBegins() {
				// Ignore
			}

			public void onReceivedRejectOverload() {
				// Ignore
			}

			public void onRequestSenderFinished(int status) {
				// If transfer coalescing has happened, we may have already unlocked.
				node.unlockUID(uid, isSSK, false, true, false, true);
				if(listener != null)
					listener.completed(status == RequestSender.SUCCESS);
			}
		});
	}

	/**
	 * Start an asynchronous fetch of the key in question, which will complete to the datastore.
	 * It will not decode the data because we don't provide a ClientKey. It will not return 
	 * anything and will run asynchronously. Caller is responsible for unlocking the UID.
	 * @param key
	 */
	void asyncGet(Key key, boolean cache, boolean offersOnly, long uid, RequestSender.Listener listener) {
		try {
			Object o = node.makeRequestSender(key, node.maxHTL(), uid, null, false, cache, false, offersOnly);
			if(o instanceof KeyBlock) {
				node.unlockUID(uid, false, false, true, false, true);
				return; // Already have it.
			}
			RequestSender rs = (RequestSender) o;
			rs.addListener(listener);
			if(rs.uid != uid)
				node.unlockUID(uid, false, false, false, false, true);
			// Else it has started a request.
			if(logMINOR)
				Logger.minor(this, "Started " + o + " for " + uid + " for " + key);
		} catch(RuntimeException e) {
			Logger.error(this, "Caught error trying to start request: " + e, e);
			node.unlockUID(uid, false, false, true, false, true);
		} catch(Error e) {
			Logger.error(this, "Caught error trying to start request: " + e, e);
			node.unlockUID(uid, false, false, true, false, true);
		}
	}

	public ClientKeyBlock realGetKey(ClientKey key, boolean localOnly, boolean cache, boolean ignoreStore) throws LowLevelGetException {
		if(key instanceof ClientCHK)
			return realGetCHK((ClientCHK) key, localOnly, cache, ignoreStore);
		else if(key instanceof ClientSSK)
			return realGetSSK((ClientSSK) key, localOnly, cache, ignoreStore);
		else
			throw new IllegalArgumentException("Not a CHK or SSK: " + key);
	}

	ClientCHKBlock realGetCHK(ClientCHK key, boolean localOnly, boolean cache, boolean ignoreStore) throws LowLevelGetException {
		logMINOR = Logger.shouldLog(Logger.MINOR, this);
		long startTime = System.currentTimeMillis();
		long uid = random.nextLong();
		if(!node.lockUID(uid, false, false, false, true)) {
			Logger.error(this, "Could not lock UID just randomly generated: " + uid + " - probably indicates broken PRNG");
			throw new LowLevelGetException(LowLevelGetException.INTERNAL_ERROR);
		}
		try {
			Object o = node.makeRequestSender(key.getNodeCHK(), node.maxHTL(), uid, null, localOnly, cache, ignoreStore, false);
			if(o instanceof CHKBlock)
				try {
					return new ClientCHKBlock((CHKBlock) o, key);
				} catch(CHKVerifyException e) {
					Logger.error(this, "Does not verify: " + e, e);
					throw new LowLevelGetException(LowLevelGetException.DECODE_FAILED);
				}
			if(o == null)
				throw new LowLevelGetException(LowLevelGetException.DATA_NOT_FOUND_IN_STORE);
			RequestSender rs = (RequestSender) o;
			boolean rejectedOverload = false;
			short waitStatus = 0;
			while(true) {
				waitStatus = rs.waitUntilStatusChange(waitStatus);
				if((!rejectedOverload) && (waitStatus & RequestSender.WAIT_REJECTED_OVERLOAD) != 0) {
					// See below; inserts count both
					requestStarters.rejectedOverload(false, false);
					rejectedOverload = true;
				}

				int status = rs.getStatus();

				if(status == RequestSender.NOT_FINISHED)
					continue;

				if(status != RequestSender.TIMED_OUT && status != RequestSender.GENERATED_REJECTED_OVERLOAD && status != RequestSender.INTERNAL_ERROR) {
					if(logMINOR)
						Logger.minor(this, "CHK fetch cost " + rs.getTotalSentBytes() + '/' + rs.getTotalReceivedBytes() + " bytes (" + status + ')');
					nodeStats.localChkFetchBytesSentAverage.report(rs.getTotalSentBytes());
					nodeStats.localChkFetchBytesReceivedAverage.report(rs.getTotalReceivedBytes());
					if(status == RequestSender.SUCCESS)
						// See comments above declaration of successful* : We don't report sent bytes here.
						//nodeStats.successfulChkFetchBytesSentAverage.report(rs.getTotalSentBytes());
						nodeStats.successfulChkFetchBytesReceivedAverage.report(rs.getTotalReceivedBytes());
				}

				if((status == RequestSender.TIMED_OUT) ||
					(status == RequestSender.GENERATED_REJECTED_OVERLOAD)) {
					if(!rejectedOverload) {
						// See below
						requestStarters.rejectedOverload(false, false);
						rejectedOverload = true;
					}
				} else
					if(rs.hasForwarded() &&
						((status == RequestSender.DATA_NOT_FOUND) ||
						(status == RequestSender.RECENTLY_FAILED) ||
						(status == RequestSender.SUCCESS) ||
						(status == RequestSender.ROUTE_NOT_FOUND) ||
						(status == RequestSender.VERIFY_FAILURE) ||
						(status == RequestSender.GET_OFFER_VERIFY_FAILURE))) {
						long rtt = System.currentTimeMillis() - startTime;
						if(!rejectedOverload)
							requestStarters.requestCompleted(false, false, key.getNodeKey());
						// Count towards RTT even if got a RejectedOverload - but not if timed out.
						requestStarters.chkRequestThrottle.successfulCompletion(rtt);
					}

				if(rs.getStatus() == RequestSender.SUCCESS)
					try {
						return new ClientCHKBlock(rs.getPRB().getBlock(), rs.getHeaders(), key, true);
					} catch(CHKVerifyException e) {
						Logger.error(this, "Does not verify: " + e, e);
						throw new LowLevelGetException(LowLevelGetException.DECODE_FAILED);
					} catch(AbortedException e) {
						Logger.error(this, "Impossible: " + e, e);
						throw new LowLevelGetException(LowLevelGetException.INTERNAL_ERROR);
					}
				else {
					int rStatus = rs.getStatus();
					switch(rStatus) {
						case RequestSender.NOT_FINISHED:
							Logger.error(this, "RS still running in getCHK!: " + rs);
							throw new LowLevelGetException(LowLevelGetException.INTERNAL_ERROR);
						case RequestSender.DATA_NOT_FOUND:
							throw new LowLevelGetException(LowLevelGetException.DATA_NOT_FOUND);
						case RequestSender.RECENTLY_FAILED:
							throw new LowLevelGetException(LowLevelGetException.RECENTLY_FAILED);
						case RequestSender.ROUTE_NOT_FOUND:
							throw new LowLevelGetException(LowLevelGetException.ROUTE_NOT_FOUND);
						case RequestSender.TRANSFER_FAILED:
						case RequestSender.GET_OFFER_TRANSFER_FAILED:
							throw new LowLevelGetException(LowLevelGetException.TRANSFER_FAILED);
						case RequestSender.VERIFY_FAILURE:
						case RequestSender.GET_OFFER_VERIFY_FAILURE:
							throw new LowLevelGetException(LowLevelGetException.VERIFY_FAILED);
						case RequestSender.GENERATED_REJECTED_OVERLOAD:
						case RequestSender.TIMED_OUT:
							throw new LowLevelGetException(LowLevelGetException.REJECTED_OVERLOAD);
						case RequestSender.INTERNAL_ERROR:
							throw new LowLevelGetException(LowLevelGetException.INTERNAL_ERROR);
						default:
							Logger.error(this, "Unknown RequestSender code in getCHK: " + rStatus + " on " + rs);
							throw new LowLevelGetException(LowLevelGetException.INTERNAL_ERROR);
					}
				}
			}
		} finally {
			node.unlockUID(uid, false, false, true, false, true);
		}
	}

	ClientSSKBlock realGetSSK(ClientSSK key, boolean localOnly, boolean cache, boolean ignoreStore) throws LowLevelGetException {
		logMINOR = Logger.shouldLog(Logger.MINOR, this);
		long startTime = System.currentTimeMillis();
		long uid = random.nextLong();
		if(!node.lockUID(uid, true, false, false, true)) {
			Logger.error(this, "Could not lock UID just randomly generated: " + uid + " - probably indicates broken PRNG");
			throw new LowLevelGetException(LowLevelGetException.INTERNAL_ERROR);
		}
		try {
			Object o = node.makeRequestSender(key.getNodeKey(), node.maxHTL(), uid, null, localOnly, cache, ignoreStore, false);
			if(o instanceof SSKBlock)
				try {
					SSKBlock block = (SSKBlock) o;
					key.setPublicKey(block.getPubKey());
					return ClientSSKBlock.construct(block, key);
				} catch(SSKVerifyException e) {
					Logger.error(this, "Does not verify: " + e, e);
					throw new LowLevelGetException(LowLevelGetException.DECODE_FAILED);
				}
			if(o == null)
				throw new LowLevelGetException(LowLevelGetException.DATA_NOT_FOUND_IN_STORE);
			RequestSender rs = (RequestSender) o;
			boolean rejectedOverload = false;
			short waitStatus = 0;
			while(true) {
				waitStatus = rs.waitUntilStatusChange(waitStatus);
				if((!rejectedOverload) && (waitStatus & RequestSender.WAIT_REJECTED_OVERLOAD) != 0) {
					requestStarters.rejectedOverload(true, false);
					rejectedOverload = true;
				}

				int status = rs.getStatus();

				if(status == RequestSender.NOT_FINISHED)
					continue;

				if(status != RequestSender.TIMED_OUT && status != RequestSender.GENERATED_REJECTED_OVERLOAD && status != RequestSender.INTERNAL_ERROR) {
					if(logMINOR)
						Logger.minor(this, "SSK fetch cost " + rs.getTotalSentBytes() + '/' + rs.getTotalReceivedBytes() + " bytes (" + status + ')');
					nodeStats.localSskFetchBytesSentAverage.report(rs.getTotalSentBytes());
					nodeStats.localSskFetchBytesReceivedAverage.report(rs.getTotalReceivedBytes());
					if(status == RequestSender.SUCCESS)
						// See comments above successfulSskFetchBytesSentAverage : we don't relay the data, so
						// reporting the sent bytes would be inaccurate.
						//nodeStats.successfulSskFetchBytesSentAverage.report(rs.getTotalSentBytes());
						nodeStats.successfulSskFetchBytesReceivedAverage.report(rs.getTotalReceivedBytes());
				}

				if((status == RequestSender.TIMED_OUT) ||
					(status == RequestSender.GENERATED_REJECTED_OVERLOAD)) {
					if(!rejectedOverload) {
						requestStarters.rejectedOverload(true, false);
						rejectedOverload = true;
					}
				} else
					if(rs.hasForwarded() &&
						((status == RequestSender.DATA_NOT_FOUND) ||
						(status == RequestSender.RECENTLY_FAILED) ||
						(status == RequestSender.SUCCESS) ||
						(status == RequestSender.ROUTE_NOT_FOUND) ||
						(status == RequestSender.VERIFY_FAILURE) ||
						(status == RequestSender.GET_OFFER_VERIFY_FAILURE))) {
						long rtt = System.currentTimeMillis() - startTime;

						if(!rejectedOverload)
							requestStarters.requestCompleted(true, false, key.getNodeKey());
						// Count towards RTT even if got a RejectedOverload - but not if timed out.
						requestStarters.sskRequestThrottle.successfulCompletion(rtt);
					}

				if(rs.getStatus() == RequestSender.SUCCESS)
					try {
						SSKBlock block = rs.getSSKBlock();
						key.setPublicKey(block.getPubKey());
						return ClientSSKBlock.construct(block, key);
					} catch(SSKVerifyException e) {
						Logger.error(this, "Does not verify: " + e, e);
						throw new LowLevelGetException(LowLevelGetException.DECODE_FAILED);
					}
				else
					switch(rs.getStatus()) {
						case RequestSender.NOT_FINISHED:
							Logger.error(this, "RS still running in getCHK!: " + rs);
							throw new LowLevelGetException(LowLevelGetException.INTERNAL_ERROR);
						case RequestSender.DATA_NOT_FOUND:
							throw new LowLevelGetException(LowLevelGetException.DATA_NOT_FOUND);
						case RequestSender.RECENTLY_FAILED:
							throw new LowLevelGetException(LowLevelGetException.RECENTLY_FAILED);
						case RequestSender.ROUTE_NOT_FOUND:
							throw new LowLevelGetException(LowLevelGetException.ROUTE_NOT_FOUND);
						case RequestSender.TRANSFER_FAILED:
						case RequestSender.GET_OFFER_TRANSFER_FAILED:
							Logger.error(this, "WTF? Transfer failed on an SSK? on " + uid);
							throw new LowLevelGetException(LowLevelGetException.TRANSFER_FAILED);
						case RequestSender.VERIFY_FAILURE:
						case RequestSender.GET_OFFER_VERIFY_FAILURE:
							throw new LowLevelGetException(LowLevelGetException.VERIFY_FAILED);
						case RequestSender.GENERATED_REJECTED_OVERLOAD:
						case RequestSender.TIMED_OUT:
							throw new LowLevelGetException(LowLevelGetException.REJECTED_OVERLOAD);
						case RequestSender.INTERNAL_ERROR:
						default:
							Logger.error(this, "Unknown RequestSender code in getCHK: " + rs.getStatus() + " on " + rs);
							throw new LowLevelGetException(LowLevelGetException.INTERNAL_ERROR);
					}
			}
		} finally {
			node.unlockUID(uid, true, false, true, false, true);
		}
	}

	public void realPut(KeyBlock block, boolean cache) throws LowLevelPutException {
		if(block instanceof CHKBlock)
			realPutCHK((CHKBlock) block, cache);
		else if(block instanceof SSKBlock)
			realPutSSK((SSKBlock) block, cache);
		else
			throw new IllegalArgumentException("Unknown put type " + block.getClass());
	}

	public void realPutCHK(CHKBlock block, boolean cache) throws LowLevelPutException {
		logMINOR = Logger.shouldLog(Logger.MINOR, this);
		byte[] data = block.getData();
		byte[] headers = block.getHeaders();
		PartiallyReceivedBlock prb = new PartiallyReceivedBlock(Node.PACKETS_IN_BLOCK, Node.PACKET_SIZE, data);
		CHKInsertSender is;
		long uid = random.nextLong();
		if(!node.lockUID(uid, false, true, false, true)) {
			Logger.error(this, "Could not lock UID just randomly generated: " + uid + " - probably indicates broken PRNG");
			throw new LowLevelPutException(LowLevelPutException.INTERNAL_ERROR);
		}
		try {
			long startTime = System.currentTimeMillis();
			if(cache)
				node.store(block);
			is = node.makeInsertSender((NodeCHK) block.getKey(),
				node.maxHTL(), uid, null, headers, prb, false, cache);
			boolean hasReceivedRejectedOverload = false;
			// Wait for status
			while(true) {
				synchronized(is) {
					if(is.getStatus() == CHKInsertSender.NOT_FINISHED)
						try {
							is.wait(5 * 1000);
						} catch(InterruptedException e) {
							// Ignore
						}
					if(is.getStatus() != CHKInsertSender.NOT_FINISHED)
						break;
				}
				if((!hasReceivedRejectedOverload) && is.receivedRejectedOverload()) {
					hasReceivedRejectedOverload = true;
					requestStarters.rejectedOverload(false, true);
				}
			}

			// Wait for completion
			while(true) {
				synchronized(is) {
					if(is.completed())
						break;
					try {
						is.wait(10 * 1000);
					} catch(InterruptedException e) {
						// Go around again
					}
				}
				if(is.anyTransfersFailed() && (!hasReceivedRejectedOverload)) {
					hasReceivedRejectedOverload = true; // not strictly true but same effect
					requestStarters.rejectedOverload(false, true);
				}
			}

			if(logMINOR)
				Logger.minor(this, "Completed " + uid + " overload=" + hasReceivedRejectedOverload + ' ' + is.getStatusString());

			// Finished?
			if(!hasReceivedRejectedOverload)
				// Is it ours? Did we send a request?
				if(is.sentRequest() && (is.uid == uid) && ((is.getStatus() == CHKInsertSender.ROUTE_NOT_FOUND) || (is.getStatus() == CHKInsertSender.SUCCESS))) {
					// It worked!
					long endTime = System.currentTimeMillis();
					long len = endTime - startTime;

					// RejectedOverload requests count towards RTT (timed out ones don't).
					requestStarters.chkInsertThrottle.successfulCompletion(len);
					requestStarters.requestCompleted(false, true, block.getKey());
				}

			// Get status explicitly, *after* completed(), so that it will be RECEIVE_FAILED if the receive failed.
			int status = is.getStatus();
			if(status != CHKInsertSender.TIMED_OUT && status != CHKInsertSender.GENERATED_REJECTED_OVERLOAD && status != CHKInsertSender.INTERNAL_ERROR && status != CHKInsertSender.ROUTE_REALLY_NOT_FOUND) {
				int sent = is.getTotalSentBytes();
				int received = is.getTotalReceivedBytes();
				if(logMINOR)
					Logger.minor(this, "Local CHK insert cost " + sent + '/' + received + " bytes (" + status + ')');
				nodeStats.localChkInsertBytesSentAverage.report(sent);
				nodeStats.localChkInsertBytesReceivedAverage.report(received);
				if(status == CHKInsertSender.SUCCESS)
					// Only report Sent bytes because we did not receive the data.
					nodeStats.successfulChkInsertBytesSentAverage.report(sent);
			}

			if(status == CHKInsertSender.SUCCESS) {
				Logger.normal(this, "Succeeded inserting " + block);
				return;
			} else {
				String msg = "Failed inserting " + block + " : " + is.getStatusString();
				if(status == CHKInsertSender.ROUTE_NOT_FOUND)
					msg += " - this is normal on small networks; the data will still be propagated, but it can't find the 20+ nodes needed for full success";
				if(is.getStatus() != CHKInsertSender.ROUTE_NOT_FOUND)
					Logger.error(this, msg);
				else
					Logger.normal(this, msg);
				switch(is.getStatus()) {
					case CHKInsertSender.NOT_FINISHED:
						Logger.error(this, "IS still running in putCHK!: " + is);
						throw new LowLevelPutException(LowLevelPutException.INTERNAL_ERROR);
					case CHKInsertSender.GENERATED_REJECTED_OVERLOAD:
					case CHKInsertSender.TIMED_OUT:
						throw new LowLevelPutException(LowLevelPutException.REJECTED_OVERLOAD);
					case CHKInsertSender.ROUTE_NOT_FOUND:
						throw new LowLevelPutException(LowLevelPutException.ROUTE_NOT_FOUND);
					case CHKInsertSender.ROUTE_REALLY_NOT_FOUND:
						throw new LowLevelPutException(LowLevelPutException.ROUTE_REALLY_NOT_FOUND);
					case CHKInsertSender.INTERNAL_ERROR:
						throw new LowLevelPutException(LowLevelPutException.INTERNAL_ERROR);
					default:
						Logger.error(this, "Unknown CHKInsertSender code in putCHK: " + is.getStatus() + " on " + is);
						throw new LowLevelPutException(LowLevelPutException.INTERNAL_ERROR);
				}
			}
		} finally {
			node.unlockUID(uid, false, true, true, false, true);
		}
	}

	public void realPutSSK(SSKBlock block, boolean cache) throws LowLevelPutException {
		logMINOR = Logger.shouldLog(Logger.MINOR, this);
		SSKInsertSender is;
		long uid = random.nextLong();
		if(!node.lockUID(uid, true, true, false, true)) {
			Logger.error(this, "Could not lock UID just randomly generated: " + uid + " - probably indicates broken PRNG");
			throw new LowLevelPutException(LowLevelPutException.INTERNAL_ERROR);
		}
		try {
			long startTime = System.currentTimeMillis();
			SSKBlock altBlock = (SSKBlock) node.fetch(block.getKey(), false);
			if(altBlock != null && !altBlock.equals(block))
				throw new LowLevelPutException(LowLevelPutException.COLLISION);
			is = node.makeInsertSender(block,
				node.maxHTL(), uid, null, false, cache);
			boolean hasReceivedRejectedOverload = false;
			// Wait for status
			while(true) {
				synchronized(is) {
					if(is.getStatus() == SSKInsertSender.NOT_FINISHED)
						try {
							is.wait(5 * 1000);
						} catch(InterruptedException e) {
							// Ignore
						}
					if(is.getStatus() != SSKInsertSender.NOT_FINISHED)
						break;
				}
				if((!hasReceivedRejectedOverload) && is.receivedRejectedOverload()) {
					hasReceivedRejectedOverload = true;
					requestStarters.rejectedOverload(true, true);
				}
			}

			// Wait for completion
			while(true) {
				synchronized(is) {
					if(is.getStatus() != SSKInsertSender.NOT_FINISHED)
						break;
					try {
						is.wait(10 * 1000);
					} catch(InterruptedException e) {
						// Go around again
					}
				}
			}

			if(logMINOR)
				Logger.minor(this, "Completed " + uid + " overload=" + hasReceivedRejectedOverload + ' ' + is.getStatusString());

			// Finished?
			if(!hasReceivedRejectedOverload)
				// Is it ours? Did we send a request?
				if(is.sentRequest() && (is.uid == uid) && ((is.getStatus() == SSKInsertSender.ROUTE_NOT_FOUND) || (is.getStatus() == SSKInsertSender.SUCCESS))) {
					// It worked!
					long endTime = System.currentTimeMillis();
					long rtt = endTime - startTime;
					requestStarters.requestCompleted(true, true, block.getKey());
					requestStarters.sskInsertThrottle.successfulCompletion(rtt);
				}

			int status = is.getStatus();

			if(status != CHKInsertSender.TIMED_OUT && status != CHKInsertSender.GENERATED_REJECTED_OVERLOAD && status != CHKInsertSender.INTERNAL_ERROR && status != CHKInsertSender.ROUTE_REALLY_NOT_FOUND) {
				int sent = is.getTotalSentBytes();
				int received = is.getTotalReceivedBytes();
				if(logMINOR)
					Logger.minor(this, "Local SSK insert cost " + sent + '/' + received + " bytes (" + status + ')');
				nodeStats.localSskInsertBytesSentAverage.report(sent);
				nodeStats.localSskInsertBytesReceivedAverage.report(received);
				if(status == SSKInsertSender.SUCCESS)
					// Only report Sent bytes as we haven't received anything.
					nodeStats.successfulSskInsertBytesSentAverage.report(sent);
			}

			if(is.hasCollided()) {
				// Store it locally so it can be fetched immediately, and overwrites any locally inserted.
				try {
					node.storeInsert(is.getBlock());
				} catch(KeyCollisionException e) {
					// Impossible
				}
				throw new LowLevelPutException(LowLevelPutException.COLLISION);
			} else
				if(cache)
					try {
						node.storeInsert(block);
					} catch(KeyCollisionException e) {
						throw new LowLevelPutException(LowLevelPutException.COLLISION);
					}


			if(status == SSKInsertSender.SUCCESS) {
				Logger.normal(this, "Succeeded inserting " + block);
				return;
			} else {
				String msg = "Failed inserting " + block + " : " + is.getStatusString();
				if(status == CHKInsertSender.ROUTE_NOT_FOUND)
					msg += " - this is normal on small networks; the data will still be propagated, but it can't find the 20+ nodes needed for full success";
				if(is.getStatus() != SSKInsertSender.ROUTE_NOT_FOUND)
					Logger.error(this, msg);
				else
					Logger.normal(this, msg);
				switch(is.getStatus()) {
					case SSKInsertSender.NOT_FINISHED:
						Logger.error(this, "IS still running in putCHK!: " + is);
						throw new LowLevelPutException(LowLevelPutException.INTERNAL_ERROR);
					case SSKInsertSender.GENERATED_REJECTED_OVERLOAD:
					case SSKInsertSender.TIMED_OUT:
						throw new LowLevelPutException(LowLevelPutException.REJECTED_OVERLOAD);
					case SSKInsertSender.ROUTE_NOT_FOUND:
						throw new LowLevelPutException(LowLevelPutException.ROUTE_NOT_FOUND);
					case SSKInsertSender.ROUTE_REALLY_NOT_FOUND:
						throw new LowLevelPutException(LowLevelPutException.ROUTE_REALLY_NOT_FOUND);
					case SSKInsertSender.INTERNAL_ERROR:
						throw new LowLevelPutException(LowLevelPutException.INTERNAL_ERROR);
					default:
						Logger.error(this, "Unknown CHKInsertSender code in putSSK: " + is.getStatus() + " on " + is);
						throw new LowLevelPutException(LowLevelPutException.INTERNAL_ERROR);
				}
			}
		} finally {
			node.unlockUID(uid, true, true, true, false, true);
		}
	}

	public HighLevelSimpleClient makeClient(short prioClass) {
		return makeClient(prioClass, false);
	}

	public HighLevelSimpleClient makeClient(short prioClass, boolean forceDontIgnoreTooManyPathComponents) {
		return new HighLevelSimpleClientImpl(this, tempBucketFactory, random, !Node.DONT_CACHE_LOCAL_REQUESTS, prioClass, forceDontIgnoreTooManyPathComponents);
	}

	public FCPServer getFCPServer() {
		return fcpServer;
	}

	public FProxyToadlet getFProxy() {
		return fproxyServlet;
	}

	public SimpleToadletServer getToadletContainer() {
		return toadletContainer;
	}

	public TextModeClientInterfaceServer getTextModeClientInterface() {
		return tmci;
	}

	public void setFProxy(FProxyToadlet fproxy) {
		this.fproxyServlet = fproxy;
	}

	public TextModeClientInterface getDirectTMCI() {
		return directTMCI;
	}

	public void setDirectTMCI(TextModeClientInterface i) {
		this.directTMCI = i;
	}

	public File getDownloadDir() {
		return downloadDir;
	}

	public HealingQueue getHealingQueue() {
		return healingQueue;
	}

	public void queueRandomReinsert(KeyBlock block) {
		SimpleSendableInsert ssi = new SimpleSendableInsert(this, block, RequestStarter.MAXIMUM_PRIORITY_CLASS);
		if(logMINOR)
			Logger.minor(this, "Queueing random reinsert for " + block + " : " + ssi);
		ssi.schedule();
	}

	public void storeConfig() {
		Logger.normal(this, "Trying to write config to disk", new Exception("debug"));
		node.config.store();
	}

	public boolean isTestnetEnabled() {
		return node.isTestnetEnabled();
	}

	public boolean isAdvancedModeEnabled() {
		return (getToadletContainer() != null) &&
			getToadletContainer().isAdvancedModeEnabled();
	}

	public boolean isFProxyJavascriptEnabled() {
		return (getToadletContainer() != null) &&
			getToadletContainer().isFProxyJavascriptEnabled();
	}

	public String getMyName() {
		return node.getMyName();
	}

	public FilterCallback createFilterCallback(URI uri, FoundURICallback cb) {
		if(logMINOR)
			Logger.minor(this, "Creating filter callback: " + uri + ", " + cb);
		return new GenericReadFilterCallback(uri, cb);
	}

	public int maxBackgroundUSKFetchers() {
		return maxBackgroundUSKFetchers;
	}

	public boolean lazyResume() {
		return lazyResume;
	}

	public boolean allowDownloadTo(File filename) {
		if(downloadAllowedEverywhere)
			return true;
		if(includeDownloadDir)
			if(FileUtil.isParent(downloadDir, filename))
				return true;
		for(int i = 0; i < downloadAllowedDirs.length; i++) {
			if(FileUtil.isParent(downloadAllowedDirs[i], filename))
				return true;
		}
		return false;
	}

	public boolean allowUploadFrom(File filename) {
		if(uploadAllowedEverywhere)
			return true;
		for(int i = 0; i < uploadAllowedDirs.length; i++) {
			if(FileUtil.isParent(uploadAllowedDirs[i], filename))
				return true;
		}
		return false;
	}

	public SimpleFieldSet persistThrottlesToFieldSet() {
		return requestStarters.persistToFieldSet();
	}

	public Ticker getTicker() {
		return node.ps;
	}

	public Executor getExecutor() {
		return node.executor;
	}

	public File getPersistentTempDir() {
		return persistentTempBucketFactory.getDir();
	}

	public File getTempDir() {
		return tempDir;
	}

	public boolean hasLoadedQueue() {
		return fcpServer.hasFinishedStart();
	}

	/** Pass the offered key down to the client layer.
	 * If the client layer wants it, or force is enabled, queue it. */
	public void maybeQueueOfferedKey(Key key, boolean force) {
		ClientRequestScheduler sched =
			key instanceof NodeSSK ? requestStarters.sskFetchScheduler : requestStarters.chkFetchScheduler;
		sched.maybeQueueOfferedKey(key, force);
	}

	public void dequeueOfferedKey(Key key) {
		ClientRequestScheduler sched =
			key instanceof NodeSSK ? requestStarters.sskFetchScheduler : requestStarters.chkFetchScheduler;
		sched.dequeueOfferedKey(key);
	}

	public FreenetURI[] getBookmarkURIs() {
		return toadletContainer.getBookmarkURIs();
	}

	public long countTransientQueuedRequests() {
		return requestStarters.countTransientQueuedRequests();
	}
	
	public void queue(final DBJob job, int priority, boolean checkDupes) {
		if(checkDupes)
			this.clientDatabaseExecutor.executeNoDupes(new DBJobWrapper(job), priority, ""+job);
		else
			this.clientDatabaseExecutor.execute(new DBJobWrapper(job), priority, ""+job);
	}
	
	private boolean killedDatabase = false;
	
	class DBJobWrapper implements Runnable {
		
		DBJobWrapper(DBJob job) {
			this.job = job;
			if(job == null) throw new NullPointerException();
		}
		
		final DBJob job;
		
		public void run() {
			
			try {
				synchronized(NodeClientCore.this) {
					if(killedDatabase) {
						Logger.error(this, "Database killed already, not running job");
						return;
					}
				}
				if(job == null) throw new NullPointerException();
				if(node == null) throw new NullPointerException();
				job.run(node.db, clientContext);
				boolean killed;
				synchronized(NodeClientCore.this) {
					killed = killedDatabase;
				}
				if(killed) {
					node.db.rollback();
					return;
				} else
					node.db.commit();
				if(Logger.shouldLog(Logger.MINOR, this)) Logger.minor(this, "COMMITTED");
				LinkedList toFree = persistentTempBucketFactory.grabBucketsToFree();
				for(Iterator i=toFree.iterator();i.hasNext();) {
					Bucket bucket = (Bucket)i.next();
					try {
						bucket.free();
					} catch (Throwable t) {
						Logger.error(this, "Caught "+t+" freeing bucket "+bucket+" after transaction commit");
					}
				}
			} catch (Throwable t) {
				if(t instanceof OutOfMemoryError) {
					synchronized(NodeClientCore.this) {
						killedDatabase = true;
					}
					OOMHandler.handleOOM((OutOfMemoryError) t);
				} else {
					Logger.error(this, "Failed to run database job "+job+" : caught "+t, t);
				}
				boolean killed;
				synchronized(NodeClientCore.this) {
					killed = killedDatabase;
				}
				if(killed) {
					node.db.rollback();
				}
			}
		}
		
		public boolean equals(Object o) {
			if(!(o instanceof DBJobWrapper)) return false;
			DBJobWrapper cmp = (DBJobWrapper) o;
			return (cmp.job == job);
		}
		
		public String toString() {
			return "DBJobWrapper:"+job;
		}
		
	}
	
	public boolean onDatabaseThread() {
		return clientDatabaseExecutor.onThread();
	}
	
	public int getQueueSize(int priority) {
		return clientDatabaseExecutor.getQueueSize(priority);
	}
	
	public void handleLowMemory() throws Exception {
		// Ignore
	}
	
	public void handleOutOfMemory() throws Exception {
		synchronized(this) {
			killedDatabase = true;
		}
		System.err.println("Out of memory: Emergency shutdown to protect database integrity in progress...");
		System.exit(NodeInitException.EXIT_OUT_OF_MEMORY_PROTECTING_DATABASE);
	}
}<|MERGE_RESOLUTION|>--- conflicted
+++ resolved
@@ -255,12 +255,9 @@
 		clientContext.init(requestStarters);
 		InsertCompressor.load(container, clientContext);
 
-<<<<<<< HEAD
 		nodeConfig.register("maxRAMBucketSize", "128KiB", sortOrder++, true, false, "NodeClientCore.maxRAMBucketSize", "NodeClientCore.maxRAMBucketSizeLong", new LongCallback() {
 			
-=======
 			@Override
->>>>>>> aaeaa978
 			public Long get() {
 				return (tempBucketFactory == null ? 0 : tempBucketFactory.getMaxRAMBucketSize());
 			}
