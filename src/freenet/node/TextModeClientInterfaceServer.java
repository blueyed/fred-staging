/* This code is part of Freenet. It is distributed under the GNU General
 * Public License, version 2 (or at your option any later version). See
 * http://www.gnu.org/ for further details of the GPL. */
package freenet.node;

import java.io.File;
import java.io.IOException;
import java.io.InputStream;
import java.io.OutputStream;
import java.net.Socket;
import java.net.SocketException;
import java.net.SocketTimeoutException;
import java.util.Hashtable;

import freenet.client.HighLevelSimpleClient;
import freenet.config.Config;
import freenet.config.InvalidConfigValueException;
import freenet.config.SubConfig;
import freenet.crypt.RandomSource;
import freenet.io.NetworkInterface;
import freenet.support.Logger;
import freenet.support.api.BooleanCallback;
import freenet.support.api.IntCallback;
import freenet.support.api.StringCallback;

public class TextModeClientInterfaceServer implements Runnable {

    final RandomSource r;
    final Node n;
    final NodeClientCore core;
//    final HighLevelSimpleClient client;
    final Hashtable streams;
    final File downloadsDir;
    int port;
    String bindTo;
    String allowedHosts;
    boolean isEnabled;
    final NetworkInterface networkInterface;

    TextModeClientInterfaceServer(Node node, NodeClientCore core, int port, String bindTo, String allowedHosts) throws IOException {
    	this.n = node;
    	this.core = n.clientCore;
        this.r = n.random;
        streams = new Hashtable();
        this.downloadsDir = core.downloadDir;
        this.port=port;
        this.bindTo=bindTo;
        this.allowedHosts = allowedHosts;
        this.isEnabled=true;
		networkInterface = NetworkInterface.create(port, bindTo, allowedHosts, n.executor);
    }
    
    void start() {
		Logger.normal(core, "TMCI started on "+networkInterface.getAllowedHosts()+ ':' +port);
		System.out.println("TMCI started on "+networkInterface.getAllowedHosts()+ ':' +port);
		
		n.executor.execute(this, "Text mode client interface");
    }
    
	public static TextModeClientInterfaceServer maybeCreate(Node node, NodeClientCore core, Config config) throws IOException {
		
		TextModeClientInterfaceServer server = null;
		
		SubConfig TMCIConfig = new SubConfig("console", config);
		
		TMCIConfig.register("enabled", false, 1, true, true /* FIXME only because can't be changed on the fly */, "TextModeClientInterfaceServer.enabled", "TextModeClientInterfaceServer.enabledLong", new TMCIEnabledCallback(core));
		TMCIConfig.register("bindTo", "127.0.0.1", 2, true, false, "TextModeClientInterfaceServer.bindTo", "TextModeClientInterfaceServer.bindToLong", new TMCIBindtoCallback(core));
		TMCIConfig.register("allowedHosts", "127.0.0.1,0:0:0:0:0:0:0:1", 2, true, false, "TextModeClientInterfaceServer.allowedHosts", "TextModeClientInterfaceServer.allowedHostsLong", new TMCIAllowedHostsCallback(core));
		TMCIConfig.register("port", 2323, 1, true, false, "TextModeClientInterfaceServer.telnetPortNumber", "TextModeClientInterfaceServer.telnetPortNumberLong", new TCMIPortNumberCallback(core));
		TMCIConfig.register("directEnabled", false, 1, true, false, "TextModeClientInterfaceServer.enableInputOutput", "TextModeClientInterfaceServer.enableInputOutputLong", new TMCIDirectEnabledCallback(core));
		
		boolean TMCIEnabled = TMCIConfig.getBoolean("enabled");
		int port =  TMCIConfig.getInt("port");
		String bind_ip = TMCIConfig.getString("bindTo");
		String allowedHosts = TMCIConfig.getString("allowedHosts");
		boolean direct = TMCIConfig.getBoolean("directEnabled");

		if(TMCIEnabled)
			server = new TextModeClientInterfaceServer(node, core, port, bind_ip, allowedHosts);
		
		if(direct) {
	        HighLevelSimpleClient client = core.makeClient(RequestStarter.INTERACTIVE_PRIORITY_CLASS, true);
			TextModeClientInterface directTMCI =
				new TextModeClientInterface(node, client, core.downloadDir, System.in, System.out);
			Thread t = new Thread(directTMCI, "Direct text mode interface");
			t.setDaemon(true);
			t.start();
			core.setDirectTMCI(directTMCI);
		}
		
		TMCIConfig.finishedInitialization();
		
		return server; // caller must call start()
	}

    
    static class TMCIEnabledCallback implements BooleanCallback {
    	
    	final NodeClientCore core;
    	
    	TMCIEnabledCallback(NodeClientCore core) {
    		this.core = core;
    	}
    	
    	public boolean get() {
    		return core.getTextModeClientInterface() != null;
    	}
    	
    	public void set(boolean val) throws InvalidConfigValueException {
    		if(val == get()) return;
    		// FIXME implement - see bug #122
    		throw new InvalidConfigValueException("Cannot be updated on the fly");
    	}
    }

    static class TMCIDirectEnabledCallback implements BooleanCallback {
    	
    	final NodeClientCore core;
    	
    	TMCIDirectEnabledCallback(NodeClientCore core) {
    		this.core = core;
    	}
    	
    	public boolean get() {
    		return core.getDirectTMCI() != null;
    	}
    	
    	public void set(boolean val) throws InvalidConfigValueException {
    		if(val == get()) return;
    		// FIXME implement - see bug #122
    		throw new InvalidConfigValueException("Cannot be updated on the fly");
    	}
    }
    
    static class TMCIBindtoCallback implements StringCallback {
    	
    	final NodeClientCore core;
    	
    	TMCIBindtoCallback(NodeClientCore core) {
    		this.core = core;
    	}
    	
    	public String get() {
    		if(core.getTextModeClientInterface()!=null)
    			return core.getTextModeClientInterface().bindTo;
    		else
    			return "127.0.0.1";
    	}
    	
    	public void set(String val) throws InvalidConfigValueException {
    		if(val.equals(get())) return;
    		try {
				core.getTextModeClientInterface().networkInterface.setBindTo(val);
				core.getTextModeClientInterface().bindTo = val;
			} catch (IOException e) {
				throw new InvalidConfigValueException("could not change bind to!");
			}
    	}
    }
    
    static class TMCIAllowedHostsCallback implements StringCallback {

    	private final NodeClientCore core;
    	
    	public TMCIAllowedHostsCallback(NodeClientCore core) {
    		this.core = core;
    	}
    	
		public String get() {
			if (core.getTextModeClientInterface() != null) {
				return core.getTextModeClientInterface().allowedHosts;
			}
			return "127.0.0.1";
		}

		public void set(String val) {
			if (!val.equals(get())) {
				core.getTextModeClientInterface().networkInterface.setAllowedHosts(val);
				core.getTextModeClientInterface().allowedHosts = val;
			}
		}
    	
    }

    static class TCMIPortNumberCallback implements IntCallback{
    	
    	final NodeClientCore core;
    	
    	TCMIPortNumberCallback(NodeClientCore core) {
    		this.core = core;
    	}
    	
    	public int get() {
    		if(core.getTextModeClientInterface()!=null)
    			return core.getTextModeClientInterface().port;
    		else
    			return 2323;
    	}
    	
    	// TODO: implement it
    	public void set(int val) throws InvalidConfigValueException {
    		if(val == get()) return;
    		core.getTextModeClientInterface().setPort(val);
    	}
    }

    /**
     * Read commands, run them
     */
    public void run() {
<<<<<<< HEAD
=======
	    freenet.support.Logger.OSThread.logPID(this);
>>>>>>> 983093da
    	while(true) {
    		int curPort = port;
    		String tempBindTo = this.bindTo;
    		try {
    			networkInterface.setSoTimeout(1000);
    		} catch (SocketException e1) {
    			Logger.error(this, "Could not set timeout: "+e1, e1);
    			System.err.println("Could not start TMCI: "+e1);
    			e1.printStackTrace();
    			return;
    		}
    		while(isEnabled) {
    			// Maybe something has changed?
				if(port != curPort) break;
				if(!(this.bindTo.equals(tempBindTo))) break;
    			try {
    				Socket s = networkInterface.accept();
    				InputStream in = s.getInputStream();
    				OutputStream out = s.getOutputStream();
    				
    				TextModeClientInterface tmci = 
					new TextModeClientInterface(this, in, out);
    				
    				n.executor.execute(tmci, "Text mode client interface handler for "+s.getPort());
    				
    			} catch (SocketTimeoutException e) {
    				// Ignore and try again
    			} catch (SocketException e){
    				Logger.error(this, "Socket error : "+e, e);
    			} catch (IOException e) {
    				Logger.error(this, "TMCI failed to accept socket: "+e, e);
    			}
    		}
    		try{
    			networkInterface.close();
    		}catch (IOException e){
    			Logger.error(this, "Error shuting down TMCI", e);
    		}
    	}
    }

	public void setPort(int val) {
		port = val;
	}
	
}<|MERGE_RESOLUTION|>--- conflicted
+++ resolved
@@ -208,10 +208,7 @@
      * Read commands, run them
      */
     public void run() {
-<<<<<<< HEAD
-=======
 	    freenet.support.Logger.OSThread.logPID(this);
->>>>>>> 983093da
     	while(true) {
     		int curPort = port;
     		String tempBindTo = this.bindTo;
