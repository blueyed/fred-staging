--- conflicted
+++ resolved
@@ -37,10 +37,7 @@
 		}
 		
 		public void run() {
-<<<<<<< HEAD
-=======
 		    freenet.support.Logger.OSThread.logPID(this);
->>>>>>> 983093da
 			try {
 				bt.send(executor);
 				if(bt.failedDueToOverload()) {
@@ -203,10 +200,7 @@
     }
     
     public void run() {
-<<<<<<< HEAD
-=======
 	    freenet.support.Logger.OSThread.logPID(this);
->>>>>>> 983093da
         short origHTL;
     	synchronized (this) {
             origHTL = htl;
@@ -645,10 +639,7 @@
 	private class CompletionWaiter implements Runnable {
 		
 		public void run() {
-<<<<<<< HEAD
-=======
 		    freenet.support.Logger.OSThread.logPID(this);
->>>>>>> 983093da
 			if(logMINOR) Logger.minor(this, "Starting "+this);
 			
 			// Wait for the request to reach a terminal stage.
