/* This code is part of Freenet. It is distributed under the GNU General
 * Public License, version 2 (or at your option any later version). See
 * http://www.gnu.org/ for further details of the GPL. */
package freenet.node;

import java.util.HashSet;

import freenet.crypt.DSAPublicKey;
import freenet.crypt.SHA256;
import freenet.io.comm.ByteCounter;
import freenet.io.comm.DMT;
import freenet.io.comm.DisconnectedException;
import freenet.io.comm.Message;
import freenet.io.comm.MessageFilter;
import freenet.io.comm.NotConnectedException;
import freenet.io.comm.PeerRestartedException;
import freenet.io.xfer.WaitedTooLongException;
import freenet.keys.NodeSSK;
import freenet.keys.SSKBlock;
import freenet.keys.SSKVerifyException;
import freenet.support.Logger;
import freenet.support.OOMHandler;
import freenet.support.ShortBuffer;
import freenet.support.io.NativeThread;

/**
 * SSKs require separate logic for inserts and requests, for various reasons:
 * - SSKs can collide.
 * - SSKs have only 1kB of data, so we can pack it into the DataReply, and we don't need to
 *   wait for a long data-transfer timeout.
 * - SSKs have pubkeys, which don't always need to be sent.
 */
public class SSKInsertSender implements PrioRunnable, AnyInsertSender, ByteCounter {

	// Constants
	static final int ACCEPTED_TIMEOUT = 10000;
	static final int SEARCH_TIMEOUT = 60000;

	// Basics
	final NodeSSK myKey;
	final double target;
	final long origUID;
	long uid;
	short htl;
	final PeerNode source;
	final Node node;
	/** SSK's pubkey */
	final DSAPublicKey pubKey;
	/** SSK's pubkey's hash */
	final byte[] pubKeyHash;
	/** Data (we know at start of insert) - can change if we get a collision */
	byte[] data;
	/** Headers (we know at start of insert) - can change if we get a collision */
	byte[] headers;
	final boolean fromStore;
	final long startTime;
	private boolean sentRequest;
	private boolean hasCollided;
	private boolean hasRecentlyCollided;
	private SSKBlock block;
	private static boolean logMINOR;
	private HashSet<PeerNode> nodesRoutedTo = new HashSet<PeerNode>();
	private final boolean forkOnCacheable;
	private InsertTag forkedRequestTag;

	private int status = -1;
	/** Still running */
	static final int NOT_FINISHED = -1;
	/** Successful insert */
	static final int SUCCESS = 0;
	/** Route not found */
	static final int ROUTE_NOT_FOUND = 1;
	/** Internal error */
	static final int INTERNAL_ERROR = 3;
	/** Timed out waiting for response */
	static final int TIMED_OUT = 4;
	/** Locally Generated a RejectedOverload */
	static final int GENERATED_REJECTED_OVERLOAD = 5;
	/** Could not get off the node at all! */
	static final int ROUTE_REALLY_NOT_FOUND = 6;

	SSKInsertSender(SSKBlock block, long uid, short htl, PeerNode source, Node node, boolean fromStore, boolean canWriteClientCache, boolean forkOnCacheable) {
		logMINOR = Logger.shouldLog(Logger.MINOR, this);
		this.fromStore = fromStore;
		this.node = node;
		this.source = source;
		this.htl = htl;
		this.origUID = uid;
		this.uid = uid;
		myKey = block.getKey();
		data = block.getRawData();
		headers = block.getRawHeaders();
		target = myKey.toNormalizedDouble();
		pubKey = myKey.getPubKey();
		if(pubKey == null) {
			throw new IllegalArgumentException("Must have pubkey to insert data!!");
		}
		// pubKey.fingerprint() is not the same as hash(pubKey.asBytes())). FIXME it should be!
		byte[] pubKeyAsBytes = pubKey.asBytes();
		pubKeyHash = SHA256.digest(pubKeyAsBytes);
		this.block = block;
		startTime = System.currentTimeMillis();
		this.forkOnCacheable = forkOnCacheable;
	}

	void start() {
		node.executor.execute(this, "SSKInsertSender for UID "+uid+" on "+node.getDarknetPortNumber()+" at "+System.currentTimeMillis());
	}

	public void run() {
		freenet.support.Logger.OSThread.logPID(this);
		short origHTL = htl;
		try {
			realRun();
		} catch (OutOfMemoryError e) {
			OOMHandler.handleOOM(e);
			if(status == NOT_FINISHED) {
				finish(INTERNAL_ERROR, null);
			}
		} catch (Throwable t) {
			Logger.error(this, "Caught "+t, t);
			if(status == NOT_FINISHED) {
				finish(INTERNAL_ERROR, null);
			}
		} finally {
			if(logMINOR) Logger.minor(this, "Finishing "+this);
			if(status == NOT_FINISHED) {
				finish(INTERNAL_ERROR, null);
			}
			if(forkedRequestTag != null) {
				node.unlockUID(uid, true, true, false, false, false, forkedRequestTag);
			}
		}
	}

	static final int MAX_HIGH_HTL_FAILURES = 5;
<<<<<<< HEAD

	private void realRun() {
		PeerNode next = null;
		// While in no-cache mode, we don't decrement HTL on a RejectedLoop or similar, but we only allow a limited number of such failures before RNFing.
		int highHTLFailureCount = 0;
		boolean starting = true;
		while(true) {
			/*
			 * If we haven't routed to any node yet, decrement according to the source.
			 * If we have, decrement according to the node which just failed.
			 * Because:
			 * 1) If we always decrement according to source then we can be at max or min HTL
			 * for a long time while we visit *every* peer node. This is BAD!
			 * 2) The node which just failed can be seen as the requestor for our purposes.
			 */
			// Decrement at this point so we can DNF immediately on reaching HTL 0.
			boolean canWriteStorePrev = node.canWriteDatastoreInsert(htl);
			if((!starting) && (!canWriteStorePrev)) {
				// We always decrement on starting a sender.
				// However, after that, if our HTL is above the no-cache threshold,
				// we do not want to decrement the HTL for trivial rejections (e.g. RejectedLoop),
				// because we would end up caching data too close to the originator.
				// So allow 5 failures and then RNF.
				if(highHTLFailureCount++ >= MAX_HIGH_HTL_FAILURES) {
					if(logMINOR) Logger.minor(this, "Too many failures at non-cacheable HTL");
					finish(ROUTE_NOT_FOUND, null);
					return;
				}
				if(logMINOR) Logger.minor(this, "Allowing failure "+highHTLFailureCount+" htl is still "+htl);
			} else {
				htl = node.decrementHTL(sentRequest ? next : source, htl);
				if(logMINOR) Logger.minor(this, "Decremented HTL to "+htl);
			}
			starting = false;
			if(htl == 0) {
				// Send an InsertReply back
				finish(SUCCESS, null);
				return;
			}

			if( node.canWriteDatastoreInsert(htl) && (!canWriteStorePrev) && forkOnCacheable) {
				// FORK! We are now cacheable, and it is quite possible that we have already gone over the ideal sink nodes,
				// in which case if we don't fork we will miss them, and greatly reduce the insert's reachability.
				// So we fork: Create a new UID so we can go over the previous hops again if they happen to be good places to store the data.

				// Existing transfers will keep their existing UIDs, since they copied the UID in the constructor.

				forkedRequestTag = new InsertTag(true, InsertTag.START.REMOTE);
				uid = node.random.nextLong();
				System.err.println("FORKING SSK INSERT "+origUID+" to "+uid);
				Logger.error(this, "FORKING SSK INSERT "+origUID+" to "+uid);
				nodesRoutedTo.clear();
				node.lockUID(uid, true, true, false, false, forkedRequestTag);
			}

			// Route it
			next = node.peers.closerPeer(forkedRequestTag == null ? source : null, nodesRoutedTo, target, true, node.isAdvancedModeEnabled(), -1, null,
					null, htl);

			if(next == null) {
				// Backtrack
				finish(ROUTE_NOT_FOUND, null);
				return;
			}
			if(logMINOR) Logger.minor(this, "Routing insert to "+next);
			nodesRoutedTo.add(next);

			Message request = DMT.createFNPSSKInsertRequestNew(uid, htl, myKey);
			if(forkOnCacheable != Node.FORK_ON_CACHEABLE_DEFAULT) {
				request.addSubMessage(DMT.createFNPSubInsertForkControl(forkOnCacheable));
			}

			// Wait for ack or reject... will come before even a locally generated DataReply

			MessageFilter mfAccepted = MessageFilter.create().setSource(next).setField(DMT.UID, uid).setTimeout(ACCEPTED_TIMEOUT).setType(DMT.FNPSSKAccepted);
			MessageFilter mfRejectedLoop = MessageFilter.create().setSource(next).setField(DMT.UID, uid).setTimeout(ACCEPTED_TIMEOUT).setType(DMT.FNPRejectedLoop);
			MessageFilter mfRejectedOverload = MessageFilter.create().setSource(next).setField(DMT.UID, uid).setTimeout(ACCEPTED_TIMEOUT).setType(DMT.FNPRejectedOverload);
			// mfRejectedOverload must be the last thing in the or
			// So its or pointer remains null
			// Otherwise we need to recreate it below
			mfRejectedOverload.clearOr();
			MessageFilter mf = mfAccepted.or(mfRejectedLoop.or(mfRejectedOverload));

			// Send to next node

			try {
=======
	
    private void realRun() {
        PeerNode next = null;
        // While in no-cache mode, we don't decrement HTL on a RejectedLoop or similar, but we only allow a limited number of such failures before RNFing.
        int highHTLFailureCount = 0;
        boolean starting = true;
        while(true) {
            /*
             * If we haven't routed to any node yet, decrement according to the source.
             * If we have, decrement according to the node which just failed.
             * Because:
             * 1) If we always decrement according to source then we can be at max or min HTL
             * for a long time while we visit *every* peer node. This is BAD!
             * 2) The node which just failed can be seen as the requestor for our purposes.
             */
            // Decrement at this point so we can DNF immediately on reaching HTL 0.
            boolean canWriteStorePrev = node.canWriteDatastoreInsert(htl);
            if((!starting) && (!canWriteStorePrev)) {
            	// We always decrement on starting a sender.
            	// However, after that, if our HTL is above the no-cache threshold,
            	// we do not want to decrement the HTL for trivial rejections (e.g. RejectedLoop),
            	// because we would end up caching data too close to the originator.
            	// So allow 5 failures and then RNF.
            	if(highHTLFailureCount++ >= MAX_HIGH_HTL_FAILURES) {
            		if(logMINOR) Logger.minor(this, "Too many failures at non-cacheable HTL");
                    finish(ROUTE_NOT_FOUND, null);
                    return;
            	}
            	if(logMINOR) Logger.minor(this, "Allowing failure "+highHTLFailureCount+" htl is still "+htl);
            } else {
                htl = node.decrementHTL(sentRequest ? next : source, htl);
                if(logMINOR) Logger.minor(this, "Decremented HTL to "+htl);
            }
            starting = false;
            if(htl == 0) {
                // Send an InsertReply back
                finish(SUCCESS, null);
                return;
            }
            
            if( node.canWriteDatastoreInsert(htl) && (!canWriteStorePrev) && forkOnCacheable) {
            	// FORK! We are now cacheable, and it is quite possible that we have already gone over the ideal sink nodes,
            	// in which case if we don't fork we will miss them, and greatly reduce the insert's reachability.
            	// So we fork: Create a new UID so we can go over the previous hops again if they happen to be good places to store the data.
            	
            	// Existing transfers will keep their existing UIDs, since they copied the UID in the constructor.
            	
            	forkedRequestTag = new InsertTag(true, InsertTag.START.REMOTE);
            	uid = node.random.nextLong();
            	Logger.normal(this, "FORKING SSK INSERT "+origUID+" to "+uid);
            	nodesRoutedTo.clear();
            	node.lockUID(uid, true, true, false, false, forkedRequestTag);
            }
            
            // Route it
            next = node.peers.closerPeer(forkedRequestTag == null ? source : null, nodesRoutedTo, target, true, node.isAdvancedModeEnabled(), -1, null,
			        null, htl);
            
            if(next == null) {
                // Backtrack
                finish(ROUTE_NOT_FOUND, null);
                return;
            }
            if(logMINOR) Logger.minor(this, "Routing insert to "+next);
            nodesRoutedTo.add(next);
            
            Message request = DMT.createFNPSSKInsertRequestNew(uid, htl, myKey);
            if(forkOnCacheable != Node.FORK_ON_CACHEABLE_DEFAULT) {
            	request.addSubMessage(DMT.createFNPSubInsertForkControl(forkOnCacheable));
            }
            
            // Wait for ack or reject... will come before even a locally generated DataReply
            
            MessageFilter mfAccepted = MessageFilter.create().setSource(next).setField(DMT.UID, uid).setTimeout(ACCEPTED_TIMEOUT).setType(DMT.FNPSSKAccepted);
            MessageFilter mfRejectedLoop = MessageFilter.create().setSource(next).setField(DMT.UID, uid).setTimeout(ACCEPTED_TIMEOUT).setType(DMT.FNPRejectedLoop);
            MessageFilter mfRejectedOverload = MessageFilter.create().setSource(next).setField(DMT.UID, uid).setTimeout(ACCEPTED_TIMEOUT).setType(DMT.FNPRejectedOverload);
            // mfRejectedOverload must be the last thing in the or
            // So its or pointer remains null
            // Otherwise we need to recreate it below
            mfRejectedOverload.clearOr();
            MessageFilter mf = mfAccepted.or(mfRejectedLoop.or(mfRejectedOverload));

            // Send to next node
            
            try {
>>>>>>> eedbd75c
				next.sendAsync(request, null, this);
			} catch (NotConnectedException e1) {
				if(logMINOR) Logger.minor(this, "Not connected to "+next);
				continue;
			}
			sentRequest = true;

			Message msg = null;

			/*
			 * Because messages may be re-ordered, it is
			 * entirely possible that we get a non-local RejectedOverload,
			 * followed by an Accepted. So we must loop here.
			 */

			while (true) {

				try {
					msg = node.usm.waitFor(mf, this);
				} catch (DisconnectedException e) {
					Logger.normal(this, "Disconnected from " + next
							+ " while waiting for Accepted");
					break;
				}

				if (msg == null) {
					// Terminal overload
					// Try to propagate back to source
					if(logMINOR) Logger.minor(this, "Timeout");
					next.localRejectedOverload("Timeout");
					forwardRejectedOverload();
					break;
				}

				if (msg.getSpec() == DMT.FNPRejectedOverload) {
					// Non-fatal - probably still have time left
					if (msg.getBoolean(DMT.IS_LOCAL)) {
						next.localRejectedOverload("ForwardRejectedOverload3");
						if(logMINOR) Logger.minor(this, "Local RejectedOverload, moving on to next peer");
						// Give up on this one, try another
						break;
					} else {
						forwardRejectedOverload();
					}
					continue;
				}

				if (msg.getSpec() == DMT.FNPRejectedLoop) {
					next.successNotOverload();
					// Loop - we don't want to send the data to this one
					break;
				}

				if (msg.getSpec() != DMT.FNPSSKAccepted) {
					Logger.error(this,
							"Unexpected message waiting for SSKAccepted: "
									+ msg);
					break;
				}
				// Otherwise is an FNPSSKAccepted
				break;
			}

			if((msg == null) || (msg.getSpec() != DMT.FNPSSKAccepted)) continue;

			if(logMINOR) Logger.minor(this, "Got Accepted on "+this);

			// Send the headers and data

			Message headersMsg = DMT.createFNPSSKInsertRequestHeaders(uid, headers);
			Message dataMsg = DMT.createFNPSSKInsertRequestData(uid, data);

			try {
				next.sendAsync(headersMsg, null, this);
				next.sendThrottledMessage(dataMsg, data.length, this, SSKInsertHandler.DATA_INSERT_TIMEOUT, false, null);
			} catch (NotConnectedException e1) {
				if(logMINOR) Logger.minor(this, "Not connected to "+next);
				continue;
			} catch (WaitedTooLongException e) {
				Logger.error(this, "Waited too long to send "+dataMsg+" to "+next+" on "+this);
				continue;
			} catch (SyncSendWaitedTooLongException e) {
				// Impossible
			} catch (PeerRestartedException e) {
				if(logMINOR) Logger.minor(this, "Peer restarted: "+next);
				continue;
			}

			// Do we need to send them the pubkey?

			if(msg.getBoolean(DMT.NEED_PUB_KEY)) {
				Message pkMsg = DMT.createFNPSSKPubKey(uid, pubKey);
				try {
					next.sendAsync(pkMsg, null, this);
				} catch (NotConnectedException e) {
					if(logMINOR) Logger.minor(this, "Node disconnected while sending pubkey: "+next);
					continue;
				}

				// Wait for the SSKPubKeyAccepted

				MessageFilter mf1 = MessageFilter.create().setSource(next).setField(DMT.UID, uid).setTimeout(ACCEPTED_TIMEOUT).setType(DMT.FNPSSKPubKeyAccepted);

				Message newAck;
				try {
					newAck = node.usm.waitFor(mf1, this);
				} catch (DisconnectedException e) {
					if(logMINOR) Logger.minor(this, "Disconnected from "+next);
					continue;
				}

				if(newAck == null) {
					// Try to propagate back to source
					if(logMINOR) Logger.minor(this, "Timeout");
					next.localRejectedOverload("Timeout2");
					forwardRejectedOverload();
					// Try another peer
					continue;
				}
			}

			// We have sent them the pubkey, and the data.
			// Wait for the response.

			/** What are we waiting for now??:
			 * - FNPRouteNotFound - couldn't exhaust HTL, but send us the
			 *   data anyway please
			 * - FNPInsertReply - used up all HTL, yay
			 * - FNPRejectOverload - propagating an overload error :(
			 * - FNPDataFound - target already has the data, and the data is
			 *   an SVK/SSK/KSK, therefore could be different to what we are
			 *   inserting.
			 * - FNPDataInsertRejected - the insert was invalid
			 */

			MessageFilter mfInsertReply = MessageFilter.create().setSource(next).setField(DMT.UID, uid).setTimeout(SEARCH_TIMEOUT).setType(DMT.FNPInsertReply);
			mfRejectedOverload.setTimeout(SEARCH_TIMEOUT);
			mfRejectedOverload.clearOr();
			MessageFilter mfRouteNotFound = MessageFilter.create().setSource(next).setField(DMT.UID, uid).setTimeout(SEARCH_TIMEOUT).setType(DMT.FNPRouteNotFound);
			MessageFilter mfDataInsertRejected = MessageFilter.create().setSource(next).setField(DMT.UID, uid).setTimeout(SEARCH_TIMEOUT).setType(DMT.FNPDataInsertRejected);

			mf = mfRouteNotFound.or(mfInsertReply.or(mfRejectedOverload.or(mfDataInsertRejected)));

			while (true) {
				try {
					msg = node.usm.waitFor(mf, this);
				} catch (DisconnectedException e) {
					Logger.normal(this, "Disconnected from " + next
							+ " while waiting for InsertReply on " + this);
					break;
				}

				if (msg == null) {
					// Timeout :(
					// Fairly serious problem
					Logger.error(this, "Timeout (" + msg + ") after Accepted in insert; to ("+next+")");
					// Terminal overload
					// Try to propagate back to source
					next.localRejectedOverload("AfterInsertAcceptedTimeout");
					finish(TIMED_OUT, next);
					return;
				}

				if (msg.getSpec() == DMT.FNPRejectedOverload) {
					// Probably non-fatal, if so, we have time left, can try next one
					if (msg.getBoolean(DMT.IS_LOCAL)) {
						next.localRejectedOverload("ForwardRejectedOverload4");
						if(logMINOR) Logger.minor(this,
								"Local RejectedOverload, moving on to next peer");
						// Give up on this one, try another
						break;
					} else {
						forwardRejectedOverload();
					}
					continue; // Wait for any further response
				}

				if (msg.getSpec() == DMT.FNPRouteNotFound) {
					if(logMINOR) Logger.minor(this, "Rejected: RNF");
					short newHtl = msg.getShort(DMT.HTL);
					if (htl > newHtl) {
						htl = newHtl;
					}
					// Finished as far as this node is concerned
					next.successNotOverload();
					break;
				}

				if (msg.getSpec() == DMT.FNPDataInsertRejected) {
					next.successNotOverload();
					short reason = msg.getShort(DMT.DATA_INSERT_REJECTED_REASON);
					if(logMINOR) Logger.minor(this, "DataInsertRejected: " + reason);
					if (reason == DMT.DATA_INSERT_REJECTED_VERIFY_FAILED) {
						if (fromStore) {
							// That's odd...
							Logger.error(this,"Verify failed on next node "
									+ next + " for DataInsert but we were sending from the store!");
						}
					}
					Logger.error(this, "SSK insert rejected! Reason="
							+ DMT.getDataInsertRejectedReason(reason));
					break; // What else can we do?
				}

				if(msg.getSpec() == DMT.FNPSSKDataFoundHeaders) {
					/**
					 * Data was already on node, and was NOT equal to what we sent. COLLISION!
					 *
					 * We can either accept the old data or the new data.
					 * OLD DATA:
					 * - KSK-based stuff is usable. Well, somewhat; a node could spoof KSKs on
					 * receiving an insert, (if it knows them in advance), but it cannot just
					 * start inserts to overwrite old SSKs.
					 * - You cannot "update" an SSK.
					 * NEW DATA:
					 * - KSK-based stuff not usable. (Some people think this is a good idea!).
					 * - Illusion of updatability. (VERY BAD IMHO, because it's not really
					 * updatable... FIXME implement TUKs; would determine latest version based
					 * on version number, and propagate on request with a certain probability or
					 * according to time. However there are good arguments to do updating at a
					 * higher level (e.g. key bottleneck argument), and TUKs should probably be
					 * distinct from SSKs.
					 *
					 * For now, accept the "old" i.e. preexisting data.
					 */
					Logger.normal(this, "Got collision on "+myKey+" ("+uid+") sending to "+next.getPeer());

					headers = ((ShortBuffer) msg.getObject(DMT.BLOCK_HEADERS)).getData();
					// Wait for the data
					MessageFilter mfData = MessageFilter.create().setSource(next).setField(DMT.UID, uid).setTimeout(RequestSender.FETCH_TIMEOUT).setType(DMT.FNPSSKDataFoundData);
					Message dataMessage;
					try {
						dataMessage = node.usm.waitFor(mfData, this);
					} catch (DisconnectedException e) {
						if(logMINOR)
							Logger.minor(this, "Disconnected: "+next+" getting datareply for "+this);
						break;
					}
					if(dataMessage == null) {
						Logger.error(this, "Got headers but not data for datareply for insert from "+this);
						break;
					}
					// collided, overwrite data with remote data
					try {
						data = ((ShortBuffer) dataMessage.getObject(DMT.DATA)).getData();
						block = new SSKBlock(data, block.getRawHeaders(), block.getKey(), false);

						synchronized(this) {
							hasRecentlyCollided = true;
							hasCollided = true;
							notifyAll();
						}
					} catch (SSKVerifyException e) {
						Logger.error(this, "Invalid SSK from remote on collusion: " + this + ":" +block);
						finish(INTERNAL_ERROR, next);
					}
					continue; // The node will now propagate the new data. There is no need to move to the next node yet.
				}

				if (msg.getSpec() != DMT.FNPInsertReply) {
					Logger.error(this, "Unknown reply: " + msg);
					finish(INTERNAL_ERROR, next);
				}

				// Our task is complete
				next.successNotOverload();
				finish(SUCCESS, next);
				return;
			}
		}
	}

	private boolean hasForwardedRejectedOverload;

	synchronized boolean receivedRejectedOverload() {
		return hasForwardedRejectedOverload;
	}

	/** Forward RejectedOverload to the request originator.
	 * DO NOT CALL if have a *local* RejectedOverload.
	 */
	private synchronized void forwardRejectedOverload() {
		if(hasForwardedRejectedOverload) return;
		hasForwardedRejectedOverload = true;
		notifyAll();
	}

	private void finish(int code, PeerNode next) {
		if(logMINOR) Logger.minor(this, "Finished: "+code+" on "+this, new Exception("debug"));
		synchronized(this) {
			if(status != NOT_FINISHED)
				throw new IllegalStateException("finish() called with "+code+" when was already "+status);

			if((code == ROUTE_NOT_FOUND) && !sentRequest)
				code = ROUTE_REALLY_NOT_FOUND;

			status = code;

			notifyAll();
		}

		if(code == SUCCESS && next != null)
			next.onSuccess(true, true);

		if(logMINOR) Logger.minor(this, "Set status code: "+getStatusString());
		// Nothing to wait for, no downstream transfers, just exit.
	}

	public synchronized int getStatus() {
		return status;
	}

	public synchronized short getHTL() {
		return htl;
	}

	/**
	 * @return The current status as a string
	 */
	public synchronized String getStatusString() {
		if(status == SUCCESS) {
			return "SUCCESS";
		}
		if(status == ROUTE_NOT_FOUND) {
			return "ROUTE NOT FOUND";
		}
		if(status == NOT_FINISHED) {
			return "NOT FINISHED";
		}
		if(status == INTERNAL_ERROR) {
			return "INTERNAL ERROR";
		}
		if(status == TIMED_OUT) {
			return "TIMED OUT";
		}
		if(status == GENERATED_REJECTED_OVERLOAD) {
			return "GENERATED REJECTED OVERLOAD";
		}
		if(status == ROUTE_REALLY_NOT_FOUND) {
			return "ROUTE REALLY NOT FOUND";
		}
		return "UNKNOWN STATUS CODE: "+status;
	}

	public boolean sentRequest() {
		return sentRequest;
	}

	public synchronized boolean hasRecentlyCollided() {
		boolean tmpStatus = hasRecentlyCollided;
		hasRecentlyCollided = false;
		return tmpStatus;
	}

	public boolean hasCollided() {
		return hasCollided;
	}

	public byte[] getPubkeyHash() {
		return headers;
	}

	public byte[] getHeaders() {
		return headers;
	}

	public byte[] getData() {
		return data;
	}

	public SSKBlock getBlock() {
		return block;
	}

	public long getUID() {
		return uid;
	}

	private final Object totalBytesSync = new Object();
	private int totalBytesSent;

	public void sentBytes(int x) {
		synchronized(totalBytesSync) {
			totalBytesSent += x;
		}
		node.nodeStats.insertSentBytes(true, x);
	}

	public int getTotalSentBytes() {
		synchronized(totalBytesSync) {
			return totalBytesSent;
		}
	}

	private int totalBytesReceived;

	public void receivedBytes(int x) {
		synchronized(totalBytesSync) {
			totalBytesReceived += x;
		}
		node.nodeStats.insertReceivedBytes(true, x);
	}

	public int getTotalReceivedBytes() {
		synchronized(totalBytesSync) {
			return totalBytesReceived;
		}
	}

	public void sentPayload(int x) {
		node.sentPayload(x);
		node.nodeStats.insertSentBytes(true, -x);
	}

	public int getPriority() {
		return NativeThread.HIGH_PRIORITY;
	}

	@Override
	public String toString() {
		return "SSKInsertSender:" + myKey;
	}

	public PeerNode[] getRoutedTo() {
		return this.nodesRoutedTo.toArray(new PeerNode[nodesRoutedTo.size()]);
	}
}<|MERGE_RESOLUTION|>--- conflicted
+++ resolved
@@ -134,7 +134,6 @@
 	}
 
 	static final int MAX_HIGH_HTL_FAILURES = 5;
-<<<<<<< HEAD
 
 	private void realRun() {
 		PeerNode next = null;
@@ -184,8 +183,7 @@
 
 				forkedRequestTag = new InsertTag(true, InsertTag.START.REMOTE);
 				uid = node.random.nextLong();
-				System.err.println("FORKING SSK INSERT "+origUID+" to "+uid);
-				Logger.error(this, "FORKING SSK INSERT "+origUID+" to "+uid);
+				Logger.normal(this, "FORKING SSK INSERT "+origUID+" to "+uid);
 				nodesRoutedTo.clear();
 				node.lockUID(uid, true, true, false, false, forkedRequestTag);
 			}
@@ -221,93 +219,6 @@
 			// Send to next node
 
 			try {
-=======
-	
-    private void realRun() {
-        PeerNode next = null;
-        // While in no-cache mode, we don't decrement HTL on a RejectedLoop or similar, but we only allow a limited number of such failures before RNFing.
-        int highHTLFailureCount = 0;
-        boolean starting = true;
-        while(true) {
-            /*
-             * If we haven't routed to any node yet, decrement according to the source.
-             * If we have, decrement according to the node which just failed.
-             * Because:
-             * 1) If we always decrement according to source then we can be at max or min HTL
-             * for a long time while we visit *every* peer node. This is BAD!
-             * 2) The node which just failed can be seen as the requestor for our purposes.
-             */
-            // Decrement at this point so we can DNF immediately on reaching HTL 0.
-            boolean canWriteStorePrev = node.canWriteDatastoreInsert(htl);
-            if((!starting) && (!canWriteStorePrev)) {
-            	// We always decrement on starting a sender.
-            	// However, after that, if our HTL is above the no-cache threshold,
-            	// we do not want to decrement the HTL for trivial rejections (e.g. RejectedLoop),
-            	// because we would end up caching data too close to the originator.
-            	// So allow 5 failures and then RNF.
-            	if(highHTLFailureCount++ >= MAX_HIGH_HTL_FAILURES) {
-            		if(logMINOR) Logger.minor(this, "Too many failures at non-cacheable HTL");
-                    finish(ROUTE_NOT_FOUND, null);
-                    return;
-            	}
-            	if(logMINOR) Logger.minor(this, "Allowing failure "+highHTLFailureCount+" htl is still "+htl);
-            } else {
-                htl = node.decrementHTL(sentRequest ? next : source, htl);
-                if(logMINOR) Logger.minor(this, "Decremented HTL to "+htl);
-            }
-            starting = false;
-            if(htl == 0) {
-                // Send an InsertReply back
-                finish(SUCCESS, null);
-                return;
-            }
-            
-            if( node.canWriteDatastoreInsert(htl) && (!canWriteStorePrev) && forkOnCacheable) {
-            	// FORK! We are now cacheable, and it is quite possible that we have already gone over the ideal sink nodes,
-            	// in which case if we don't fork we will miss them, and greatly reduce the insert's reachability.
-            	// So we fork: Create a new UID so we can go over the previous hops again if they happen to be good places to store the data.
-            	
-            	// Existing transfers will keep their existing UIDs, since they copied the UID in the constructor.
-            	
-            	forkedRequestTag = new InsertTag(true, InsertTag.START.REMOTE);
-            	uid = node.random.nextLong();
-            	Logger.normal(this, "FORKING SSK INSERT "+origUID+" to "+uid);
-            	nodesRoutedTo.clear();
-            	node.lockUID(uid, true, true, false, false, forkedRequestTag);
-            }
-            
-            // Route it
-            next = node.peers.closerPeer(forkedRequestTag == null ? source : null, nodesRoutedTo, target, true, node.isAdvancedModeEnabled(), -1, null,
-			        null, htl);
-            
-            if(next == null) {
-                // Backtrack
-                finish(ROUTE_NOT_FOUND, null);
-                return;
-            }
-            if(logMINOR) Logger.minor(this, "Routing insert to "+next);
-            nodesRoutedTo.add(next);
-            
-            Message request = DMT.createFNPSSKInsertRequestNew(uid, htl, myKey);
-            if(forkOnCacheable != Node.FORK_ON_CACHEABLE_DEFAULT) {
-            	request.addSubMessage(DMT.createFNPSubInsertForkControl(forkOnCacheable));
-            }
-            
-            // Wait for ack or reject... will come before even a locally generated DataReply
-            
-            MessageFilter mfAccepted = MessageFilter.create().setSource(next).setField(DMT.UID, uid).setTimeout(ACCEPTED_TIMEOUT).setType(DMT.FNPSSKAccepted);
-            MessageFilter mfRejectedLoop = MessageFilter.create().setSource(next).setField(DMT.UID, uid).setTimeout(ACCEPTED_TIMEOUT).setType(DMT.FNPRejectedLoop);
-            MessageFilter mfRejectedOverload = MessageFilter.create().setSource(next).setField(DMT.UID, uid).setTimeout(ACCEPTED_TIMEOUT).setType(DMT.FNPRejectedOverload);
-            // mfRejectedOverload must be the last thing in the or
-            // So its or pointer remains null
-            // Otherwise we need to recreate it below
-            mfRejectedOverload.clearOr();
-            MessageFilter mf = mfAccepted.or(mfRejectedLoop.or(mfRejectedOverload));
-
-            // Send to next node
-            
-            try {
->>>>>>> eedbd75c
 				next.sendAsync(request, null, this);
 			} catch (NotConnectedException e1) {
 				if(logMINOR) Logger.minor(this, "Not connected to "+next);
