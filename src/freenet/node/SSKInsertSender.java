/* This code is part of Freenet. It is distributed under the GNU General
 * Public License, version 2 (or at your option any later version). See
 * http://www.gnu.org/ for further details of the GPL. */
package freenet.node;

import java.util.Arrays;
import java.util.HashSet;

import freenet.crypt.DSAPublicKey;
import freenet.crypt.SHA256;
import freenet.io.comm.ByteCounter;
import freenet.io.comm.DMT;
import freenet.io.comm.DisconnectedException;
import freenet.io.comm.Message;
import freenet.io.comm.MessageFilter;
import freenet.io.comm.NotConnectedException;
import freenet.keys.NodeSSK;
import freenet.keys.SSKBlock;
import freenet.keys.SSKVerifyException;
import freenet.support.Logger;
import freenet.support.OOMHandler;
import freenet.support.ShortBuffer;

/**
 * SSKs require separate logic for inserts and requests, for various reasons:
 * - SSKs can collide.
 * - SSKs have only 1kB of data, so we can pack it into the DataReply, and we don't need to
 *   wait for a long data-transfer timeout.
 * - SSKs have pubkeys, which don't always need to be sent.
 */
public class SSKInsertSender implements Runnable, AnyInsertSender, ByteCounter {

    // Constants
    static final int ACCEPTED_TIMEOUT = 10000;
    static final int SEARCH_TIMEOUT = 60000;

    // Basics
    final NodeSSK myKey;
    final double target;
    final long uid;
    short htl;
    final PeerNode source;
    final Node node;
    /** SSK's pubkey */
    final DSAPublicKey pubKey;
    /** SSK's pubkey's hash */
    final byte[] pubKeyHash;
    /** Data (we know at start of insert) - can change if we get a collision */
    byte[] data;
    /** Headers (we know at start of insert) - can change if we get a collision */
    byte[] headers;
    final boolean fromStore;
    final double closestLocation;
    final long startTime;
    private boolean sentRequest;
    private boolean hasCollided;
    private boolean hasRecentlyCollided;
    private SSKBlock block;
    private static boolean logMINOR;
    
    private int status = -1;
    /** Still running */
    static final int NOT_FINISHED = -1;
    /** Successful insert */
    static final int SUCCESS = 0;
    /** Route not found */
    static final int ROUTE_NOT_FOUND = 1;
    /** Internal error */
    static final int INTERNAL_ERROR = 3;
    /** Timed out waiting for response */
    static final int TIMED_OUT = 4;
    /** Locally Generated a RejectedOverload */
    static final int GENERATED_REJECTED_OVERLOAD = 5;
    /** Could not get off the node at all! */
    static final int ROUTE_REALLY_NOT_FOUND = 6;
    
    SSKInsertSender(SSKBlock block, long uid, short htl, PeerNode source, Node node, boolean fromStore, double closestLoc) {
    	logMINOR = Logger.shouldLog(Logger.MINOR, this);
    	this.fromStore = fromStore;
    	this.closestLocation = closestLoc;
    	this.node = node;
    	this.source = source;
    	this.htl = htl;
    	this.uid = uid;
    	myKey = (NodeSSK) block.getKey();
    	data = block.getRawData();
    	headers = block.getRawHeaders();
    	target = myKey.toNormalizedDouble();
    	pubKey = myKey.getPubKey();
    	if(pubKey == null)
    		throw new IllegalArgumentException("Must have pubkey to insert data!!");
    	// pubKey.fingerprint() is not the same as hash(pubKey.asBytes())). FIXME it should be!
    	byte[] pubKeyAsBytes = pubKey.asBytes();
    	pubKeyHash = SHA256.digest(pubKeyAsBytes);
    	this.block = block;
    	startTime = System.currentTimeMillis();
    }

    void start() {
    	node.executor.execute(this, "SSKInsertSender for UID "+uid+" on "+node.getDarknetPortNumber()+" at "+System.currentTimeMillis());
    }
    
	public void run() {
<<<<<<< HEAD
=======
	    freenet.support.Logger.OSThread.logPID(this);
>>>>>>> 983093da
        short origHTL = htl;
        node.addInsertSender(myKey, htl, this);
        try {
        	realRun();
		} catch (OutOfMemoryError e) {
			OOMHandler.handleOOM(e);
            if(status == NOT_FINISHED)
            	finish(INTERNAL_ERROR, null);
        } catch (Throwable t) {
            Logger.error(this, "Caught "+t, t);
            if(status == NOT_FINISHED)
            	finish(INTERNAL_ERROR, null);
        } finally {
        	node.removeInsertSender(myKey, origHTL, this);
        }
	}

    private void realRun() {
        HashSet nodesRoutedTo = new HashSet();
        HashSet nodesNotIgnored = new HashSet();
        
        while(true) {
        	
            if(htl == 0) {
                // Send an InsertReply back
                finish(SUCCESS, null);
                return;
            }
            
            // Route it
            PeerNode next;
            // Can backtrack, so only route to nodes closer than we are to target.
            double nextValue;
            synchronized(node.peers) {
                next = node.peers.closerPeer(source, nodesRoutedTo, nodesNotIgnored, target, true, node.isAdvancedModeEnabled(), -1, null);
                if(next != null)
                    nextValue = next.getLocation();
                else
                    nextValue = -1.0;
            }
            
            if(next == null) {
                // Backtrack
                finish(ROUTE_NOT_FOUND, null);
                return;
            }
            if(logMINOR) Logger.minor(this, "Routing insert to "+next);
            nodesRoutedTo.add(next);
            
            if(Location.distance(target, nextValue) > Location.distance(target, closestLocation)) {
            	if(logMINOR) Logger.minor(this, "Backtracking: target="+target+" next="+nextValue+" closest="+closestLocation);
                htl = node.decrementHTL(source, htl);
            }
            
            Message req = DMT.createFNPSSKInsertRequest(uid, htl, myKey, closestLocation, headers, data, pubKeyHash);
            
            // Wait for ack or reject... will come before even a locally generated DataReply
            
            MessageFilter mfAccepted = MessageFilter.create().setSource(next).setField(DMT.UID, uid).setTimeout(ACCEPTED_TIMEOUT).setType(DMT.FNPSSKAccepted);
            MessageFilter mfRejectedLoop = MessageFilter.create().setSource(next).setField(DMT.UID, uid).setTimeout(ACCEPTED_TIMEOUT).setType(DMT.FNPRejectedLoop);
            MessageFilter mfRejectedOverload = MessageFilter.create().setSource(next).setField(DMT.UID, uid).setTimeout(ACCEPTED_TIMEOUT).setType(DMT.FNPRejectedOverload);
            // mfRejectedOverload must be the last thing in the or
            // So its or pointer remains null
            // Otherwise we need to recreate it below
            mfRejectedOverload.clearOr();
            MessageFilter mf = mfAccepted.or(mfRejectedLoop.or(mfRejectedOverload));

            // Send to next node
            
            try {
				next.sendAsync(req, null, 0, this);
				node.sentPayload(data.length);
			} catch (NotConnectedException e1) {
				if(logMINOR) Logger.minor(this, "Not connected to "+next);
				continue;
			}
            sentRequest = true;
            
            Message msg = null;
            
            /*
             * Because messages may be re-ordered, it is
             * entirely possible that we get a non-local RejectedOverload,
             * followed by an Accepted. So we must loop here.
             */
            
            while (true) {
            	
				try {
					msg = node.usm.waitFor(mf, null);
				} catch (DisconnectedException e) {
					Logger.normal(this, "Disconnected from " + next
							+ " while waiting for Accepted");
					break;
				}
				
				if (msg == null) {
					// Terminal overload
					// Try to propagate back to source
					if(logMINOR) Logger.minor(this, "Timeout");
					next.localRejectedOverload("Timeout");
					forwardRejectedOverload();
					break;
				}
				
				if (msg.getSpec() == DMT.FNPRejectedOverload) {
					// Non-fatal - probably still have time left
					if (msg.getBoolean(DMT.IS_LOCAL)) {
						next.localRejectedOverload("ForwardRejectedOverload3");
						if(logMINOR) Logger.minor(this, "Local RejectedOverload, moving on to next peer");
						// Give up on this one, try another
						break;
					} else {
						forwardRejectedOverload();
					}
					continue;
				}
				
				if (msg.getSpec() == DMT.FNPRejectedLoop) {
					next.successNotOverload();
					// Loop - we don't want to send the data to this one
					break;
				}
				
				if (msg.getSpec() != DMT.FNPSSKAccepted) {
					Logger.error(this,
							"Unexpected message waiting for SSKAccepted: "
									+ msg);
					break;
				}
				// Otherwise is an FNPSSKAccepted
				break;
            }
            
            if((msg == null) || (msg.getSpec() != DMT.FNPSSKAccepted)) continue;
            
            if(logMINOR) Logger.minor(this, "Got Accepted on "+this);
            
            // Firstly, do we need to send them the pubkey?
            
            if(msg.getBoolean(DMT.NEED_PUB_KEY)) {
            	Message pkMsg = DMT.createFNPSSKPubKey(uid, pubKey);
            	try {
            		next.sendAsync(pkMsg, null, 0, this);
            	} catch (NotConnectedException e) {
            		if(logMINOR) Logger.minor(this, "Node disconnected while sending pubkey: "+next);
            		continue;
            	}
            	
            	// Wait for the SSKPubKeyAccepted
            	
            	MessageFilter mf1 = MessageFilter.create().setSource(next).setField(DMT.UID, uid).setTimeout(ACCEPTED_TIMEOUT).setType(DMT.FNPSSKPubKeyAccepted);
            	
            	Message newAck;
				try {
					newAck = node.usm.waitFor(mf1, null);
				} catch (DisconnectedException e) {
					if(logMINOR) Logger.minor(this, "Disconnected from "+next);
					htl--;
					break;
				}
            	
            	if(newAck == null) {
					// Try to propagate back to source
            		if(logMINOR) Logger.minor(this, "Timeout");
					next.localRejectedOverload("Timeout2");
					forwardRejectedOverload();
					// Try another peer
					break;
            	}
            }
            
            // We have sent them the pubkey, and the data.
            // Wait for the response.
            
            /** What are we waiting for now??:
             * - FNPRouteNotFound - couldn't exhaust HTL, but send us the 
             *   data anyway please
             * - FNPInsertReply - used up all HTL, yay
             * - FNPRejectOverload - propagating an overload error :(
             * - FNPDataFound - target already has the data, and the data is
             *   an SVK/SSK/KSK, therefore could be different to what we are
             *   inserting.
             * - FNPDataInsertRejected - the insert was invalid
             */
            
            MessageFilter mfInsertReply = MessageFilter.create().setSource(next).setField(DMT.UID, uid).setTimeout(SEARCH_TIMEOUT).setType(DMT.FNPInsertReply);
            mfRejectedOverload.setTimeout(SEARCH_TIMEOUT);
            mfRejectedOverload.clearOr();
            MessageFilter mfRouteNotFound = MessageFilter.create().setSource(next).setField(DMT.UID, uid).setTimeout(SEARCH_TIMEOUT).setType(DMT.FNPRouteNotFound);
            MessageFilter mfDataInsertRejected = MessageFilter.create().setSource(next).setField(DMT.UID, uid).setTimeout(SEARCH_TIMEOUT).setType(DMT.FNPDataInsertRejected);
            MessageFilter mfDataFound = MessageFilter.create().setSource(next).setField(DMT.UID, uid).setTimeout(SEARCH_TIMEOUT).setType(DMT.FNPSSKDataFound);
            
            mf = mfRouteNotFound.or(mfInsertReply.or(mfRejectedOverload.or(mfDataFound.or(mfDataInsertRejected))));
            
            while (true) {
				try {
					msg = node.usm.waitFor(mf, null);
				} catch (DisconnectedException e) {
					Logger.normal(this, "Disconnected from " + next
							+ " while waiting for InsertReply on " + this);
					break;
				}

				if (msg == null) {
					// Timeout :(
					// Fairly serious problem
					Logger.error(this, "Timeout (" + next + ") after Accepted in insert");
					// Terminal overload
					// Try to propagate back to source
					next.localRejectedOverload("AfterInsertAcceptedTimeout");
					finish(TIMED_OUT, next);
					return;
				}
				
				if (msg.getSpec() == DMT.FNPRejectedOverload) {
					// Probably non-fatal, if so, we have time left, can try next one
					if (msg.getBoolean(DMT.IS_LOCAL)) {
						next.localRejectedOverload("ForwardRejectedOverload4");
						if(logMINOR) Logger.minor(this,
								"Local RejectedOverload, moving on to next peer");
						// Give up on this one, try another
						break;
					} else {
						forwardRejectedOverload();
					}
					continue; // Wait for any further response
				}

				if (msg.getSpec() == DMT.FNPRouteNotFound) {
					if(logMINOR) Logger.minor(this, "Rejected: RNF");
					short newHtl = msg.getShort(DMT.HTL);
					if (htl > newHtl)
						htl = newHtl;
					// Finished as far as this node is concerned
					next.successNotOverload();
					break;
				}

				if (msg.getSpec() == DMT.FNPDataInsertRejected) {
					next.successNotOverload();
					short reason = msg.getShort(DMT.DATA_INSERT_REJECTED_REASON);
					if(logMINOR) Logger.minor(this, "DataInsertRejected: " + reason);
					if (reason == DMT.DATA_INSERT_REJECTED_VERIFY_FAILED) {
						if (fromStore) {
							// That's odd...
							Logger.error(this,"Verify failed on next node "
									+ next + " for DataInsert but we were sending from the store!");
						}
					}
					Logger.error(this, "SSK insert rejected! Reason="
							+ DMT.getDataInsertRejectedReason(reason));
					break; // What else can we do?
				}
				
				if (msg.getSpec() == DMT.FNPSSKDataFound) {
					/**
					 * Data was already on node, and was NOT equal to what we sent. COLLISION!
					 * 
					 * We can either accept the old data or the new data.
					 * OLD DATA:
					 * - KSK-based stuff is usable. Well, somewhat; a node could spoof KSKs on
					 * receiving an insert, (if it knows them in advance), but it cannot just 
					 * start inserts to overwrite old SSKs.
					 * - You cannot "update" an SSK.
					 * NEW DATA:
					 * - KSK-based stuff not usable. (Some people think this is a good idea!).
					 * - Illusion of updatability. (VERY BAD IMHO, because it's not really
					 * updatable... FIXME implement TUKs; would determine latest version based
					 * on version number, and propagate on request with a certain probability or
					 * according to time. However there are good arguments to do updating at a
					 * higher level (e.g. key bottleneck argument), and TUKs should probably be 
					 * distinct from SSKs.
					 * 
					 * For now, accept the "old" i.e. preexisting data.
					 */
					Logger.normal(this, "Got collision on "+myKey+" ("+uid+") sending to "+next.getPeer());
					
					// FNPSSKDataFound == FNPInsertRequest
					
					// Lets assume the pubkeys are the same (otherwise SHA-256 has been broken
					// and we're completely screwed anyway).
					
					byte[] newData = ((ShortBuffer) msg.getObject(DMT.DATA)).getData();
					byte[] newHeaders = ((ShortBuffer) msg.getObject(DMT.BLOCK_HEADERS)).getData();
					if(Arrays.equals(newData, data) && Arrays.equals(newHeaders, headers)) {
						Logger.error(this, "Node sent us collision but data and headers are identical!! from "+next+" on "+uid);
						// Try next node, this one is evil!
						break;
					}
					
					try {
						block = new SSKBlock(newData, newHeaders, myKey, false);
					} catch (SSKVerifyException e) {
						Logger.error(this, "Node sent us collision but got corrupt SSK!! from "+next+" on "+uid);
						// Try next node, no way to tell this one about its mistake as it's stopped listening. FIXME should it?
						break;
					}
					
					data = newData;
					headers = newHeaders;
					synchronized(this) {
						hasRecentlyCollided = true;
						hasCollided = true;
						notifyAll();
					}
					continue;
				}
				
				if (msg.getSpec() != DMT.FNPInsertReply) {
					Logger.error(this, "Unknown reply: " + msg);
					finish(INTERNAL_ERROR, next);
				}
						
				// Our task is complete
				next.successNotOverload();
				finish(SUCCESS, next);
				return;
            }
        }
    }

	private boolean hasForwardedRejectedOverload;
    
    synchronized boolean receivedRejectedOverload() {
    	return hasForwardedRejectedOverload;
    }
    
    /** Forward RejectedOverload to the request originator.
     * DO NOT CALL if have a *local* RejectedOverload.
     */
    private synchronized void forwardRejectedOverload() {
    	if(hasForwardedRejectedOverload) return;
    	hasForwardedRejectedOverload = true;
   		notifyAll();
	}
    
    private void finish(int code, PeerNode next) {
    	if(logMINOR) Logger.minor(this, "Finished: "+code+" on "+this, new Exception("debug"));
        if(status != NOT_FINISHED)
        	throw new IllegalStateException("finish() called with "+code+" when was already "+status);
        
        if((code == ROUTE_NOT_FOUND) && !sentRequest)
        	code = ROUTE_REALLY_NOT_FOUND;
        
        status = code;
        
        synchronized(this) {
            notifyAll();
        }

        if(status == SUCCESS && next != null)
        	next.onSuccess(true, true);
        
        if(logMINOR) Logger.minor(this, "Set status code: "+getStatusString());
        // Nothing to wait for, no downstream transfers, just exit.
    }

    public int getStatus() {
        return status;
    }
    
    public short getHTL() {
        return htl;
    }

    /**
     * @return The current status as a string
     */
    public String getStatusString() {
        if(status == SUCCESS)
            return "SUCCESS";
        if(status == ROUTE_NOT_FOUND)
            return "ROUTE NOT FOUND";
        if(status == NOT_FINISHED)
            return "NOT FINISHED";
        if(status == INTERNAL_ERROR)
        	return "INTERNAL ERROR";
        if(status == TIMED_OUT)
        	return "TIMED OUT";
        if(status == GENERATED_REJECTED_OVERLOAD)
        	return "GENERATED REJECTED OVERLOAD";
        if(status == ROUTE_REALLY_NOT_FOUND)
        	return "ROUTE REALLY NOT FOUND";
        return "UNKNOWN STATUS CODE: "+status;
    }

	public boolean sentRequest() {
		return sentRequest;
	}
	
	public synchronized boolean hasRecentlyCollided() {
		boolean status = hasRecentlyCollided;
		hasRecentlyCollided = false;
		return status;
	}
	
	public boolean hasCollided() {
		return hasCollided;
	}
	
	public byte[] getPubkeyHash() {
		return headers;
	}

	public byte[] getHeaders() {
		return headers;
	}
	
	public byte[] getData() {
		return data;
	}

	public SSKBlock getBlock() {
		return block;
	}

	public long getUID() {
		return uid;
	}

	private final Object totalBytesSync = new Object();
	private int totalBytesSent;
	
	public void sentBytes(int x) {
		synchronized(totalBytesSync) {
			totalBytesSent += x;
		}
	}
	
	public int getTotalSentBytes() {
		synchronized(totalBytesSync) {
			return totalBytesSent;
		}
	}
	
	private int totalBytesReceived;
	
	public void receivedBytes(int x) {
		synchronized(totalBytesSync) {
			totalBytesReceived += x;
		}
	}
	
	public int getTotalReceivedBytes() {
		synchronized(totalBytesSync) {
			return totalBytesReceived;
		}
	}

	public void sentPayload(int x) {
		node.sentPayload(x);
	}

}<|MERGE_RESOLUTION|>--- conflicted
+++ resolved
@@ -101,10 +101,7 @@
     }
     
 	public void run() {
-<<<<<<< HEAD
-=======
 	    freenet.support.Logger.OSThread.logPID(this);
->>>>>>> 983093da
         short origHTL = htl;
         node.addInsertSender(myKey, htl, this);
         try {
