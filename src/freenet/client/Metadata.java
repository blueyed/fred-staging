/* This code is part of Freenet. It is distributed under the GNU General
 * Public License, version 2 (or at your option any later version). See
 * http://www.gnu.org/ for further details of the GPL. */
package freenet.client;

import java.io.BufferedInputStream;
import java.io.ByteArrayInputStream;
import java.io.ByteArrayOutputStream;
import java.io.DataInputStream;
import java.io.DataOutputStream;
import java.io.IOException;
import java.io.InputStream;
import java.net.MalformedURLException;
import java.util.HashMap;
import java.util.Iterator;
import java.util.LinkedList;
import java.util.Map;
import java.util.Set;
import java.util.Map.Entry;

import com.db4o.ObjectContainer;

import freenet.keys.BaseClientKey;
import freenet.keys.ClientCHK;
import freenet.keys.FreenetURI;
import freenet.client.ArchiveManager.ARCHIVE_TYPE;
import freenet.crypt.HashResult;
import freenet.support.Fields;
import freenet.support.Logger;
import freenet.support.api.Bucket;
import freenet.support.api.BucketFactory;
import freenet.support.compress.Compressor.COMPRESSOR_TYPE;
import freenet.support.io.BucketTools;

/** Metadata parser/writer class. */
public class Metadata implements Cloneable {
	private static volatile boolean logMINOR;

	static {
		Logger.registerClass(Metadata.class);
	}

	static final long FREENET_METADATA_MAGIC = 0xf053b2842d91482bL;
	static final int MAX_SPLITFILE_PARAMS_LENGTH = 32768;
	/** Soft limit, to avoid memory DoS */
	static final int MAX_SPLITFILE_BLOCKS = 1000*1000;

	public static final short SPLITFILE_PARAMS_SIMPLE_SEGMENT = 0;
	public static final short SPLITFILE_PARAMS_SEGMENT_DEDUCT_BLOCKS = 1;
	
	// URI at which this Metadata has been/will be inserted.
	FreenetURI resolvedURI;

	// Name at which this Metadata has been/will be inside container.
	String resolvedName;

	// Actual parsed data

	// document type
	byte documentType;
	public static final byte SIMPLE_REDIRECT = 0;
	static final byte MULTI_LEVEL_METADATA = 1;
	static final byte SIMPLE_MANIFEST = 2;
	public static final byte ARCHIVE_MANIFEST = 3;
	public static final byte ARCHIVE_INTERNAL_REDIRECT = 4;
	public static final byte ARCHIVE_METADATA_REDIRECT = 5;
	public static final byte SYMBOLIC_SHORTLINK = 6;

	short parsedVersion;
	// 2 bytes of flags
	/** Is a splitfile */
	boolean splitfile;
	/** Is a DBR */
	boolean dbr;
	/** No MIME type; on by default as not all doctypes have MIME */
	boolean noMIME = true;
	/** Compressed MIME type */
	boolean compressedMIME;
	/** Has extra client-metadata */
	boolean extraMetadata;
	/** Keys stored in full (otherwise assumed to be CHKs) */
	boolean fullKeys;
	static final short FLAGS_SPLITFILE = 1;
	static final short FLAGS_DBR = 2;	// not supported
	static final short FLAGS_NO_MIME = 4;
	static final short FLAGS_COMPRESSED_MIME = 8;
	static final short FLAGS_EXTRA_METADATA = 16;
	static final short FLAGS_FULL_KEYS = 32;
//	static final short FLAGS_SPLIT_USE_LENGTHS = 64; FIXME not supported, reassign to something else if we need a new flag
	static final short FLAGS_COMPRESSED = 128;
<<<<<<< HEAD
	static final short FLAGS_HASHES = 256;
=======
	static final short FLAGS_TOP_SIZE = 256;
>>>>>>> 4f7e07ad

	/** Container archive type
	 * @see ARCHIVE_TYPE
	 */
	ARCHIVE_TYPE archiveType;

	/** Compressed splitfile codec
	 * @see COMPRESSOR_TYPE
	 */
	COMPRESSOR_TYPE compressionCodec;

	/** The length of the splitfile */
	long dataLength;
	/** The decompressed length of the compressed data */
	long decompressedLength;

	/** The MIME type, as a string */
	String mimeType;

	/** The compressed MIME type - lookup index for the MIME types table.
	 * Must be between 0 and 32767.
	 */
	short compressedMIMEValue;
	boolean hasCompressedMIMEParams;
	short compressedMIMEParams;

	/** The simple redirect key */
	FreenetURI simpleRedirectKey;

	/** Metadata is sometimes used as a key in hashtables. Therefore it needs a persistent hashCode. */
	private final int hashCode;

	short splitfileAlgorithm;
	static public final short SPLITFILE_NONREDUNDANT = 0;
	static public final short SPLITFILE_ONION_STANDARD = 1;
	public static final int MAX_SIZE_IN_MANIFEST = Short.MAX_VALUE;

	/** Splitfile parameters */
	byte[] splitfileParams;
	int splitfileBlocks;
	int splitfileCheckBlocks;
	ClientCHK[] splitfileDataKeys;
	ClientCHK[] splitfileCheckKeys;

	// Manifests
	/** Manifest entries by name */
	HashMap<String, Metadata> manifestEntries;

	/** Archive internal redirect: name of file in archive
	 *  SympolicShortLink: Target name*/
	String targetName;

	ClientMetadata clientMetadata;
<<<<<<< HEAD
	private final HashResult[] hashes;
	
	final int compatibilityMode;
=======
	
	public final long topSize;
	public final long topCompressedSize;
	public final int topBlocksRequired;
	public final int topBlocksTotal;
>>>>>>> 4f7e07ad

	@Override
	public Object clone() {
		try {
			return super.clone();
		} catch (CloneNotSupportedException e) {
			throw new Error("Yes it is!");
		}
	}

	/** Parse a block of bytes into a Metadata structure.
	 * Constructor method because of need to catch impossible exceptions.
	 * @throws MetadataParseException If the metadata is invalid.
	 */
	public static Metadata construct(byte[] data) throws MetadataParseException {
		try {
			return new Metadata(data);
		} catch (IOException e) {
			throw (MetadataParseException)new MetadataParseException("Caught "+e).initCause(e);
		}
	}

	/**
	 * Parse a bucket of data into a Metadata structure.
	 * @throws MetadataParseException If the parsing failed because of invalid metadata.
	 * @throws IOException If we could not read the metadata from the bucket.
	 */
	public static Metadata construct(Bucket data) throws MetadataParseException, IOException {
		InputStream is = data.getInputStream();
		BufferedInputStream bis = new BufferedInputStream(is, 4096);
		Metadata m;
		try {
			DataInputStream dis = new DataInputStream(bis);
			m = new Metadata(dis, data.size());
		} finally {
			is.close();
		}
		return m;
	}

	/** Parse some metadata from a byte[].
	 * @throws IOException If the data is incomplete, or something wierd happens.
	 * @throws MetadataParseException */
	private Metadata(byte[] data) throws IOException, MetadataParseException {
		this(new DataInputStream(new ByteArrayInputStream(data)), data.length);
	}

	@Override
	public int hashCode() {
		return hashCode;
	}

	/** Parse some metadata from a DataInputStream
	 * @throws IOException If an I/O error occurs, or the data is incomplete. */
	public Metadata(DataInputStream dis, long length) throws IOException, MetadataParseException {
		hashCode = super.hashCode();
		long magic = dis.readLong();
		if(magic != FREENET_METADATA_MAGIC)
			throw new MetadataParseException("Invalid magic "+magic);
		short version = dis.readShort();
		if(version < 0 || version > 1)
			throw new MetadataParseException("Unsupported version "+version);
		parsedVersion = version;
		documentType = dis.readByte();
		if((documentType < 0) || (documentType > 6))
			throw new MetadataParseException("Unsupported document type: "+documentType);
		if(logMINOR) Logger.minor(this, "Document type: "+documentType);

		boolean compressed = false;
		boolean hasTopBlocks = false;
		if(haveFlags()) {
			short flags = dis.readShort();
			splitfile = (flags & FLAGS_SPLITFILE) == FLAGS_SPLITFILE;
			dbr = (flags & FLAGS_DBR) == FLAGS_DBR;
			noMIME = (flags & FLAGS_NO_MIME) == FLAGS_NO_MIME;
			compressedMIME = (flags & FLAGS_COMPRESSED_MIME) == FLAGS_COMPRESSED_MIME;
			extraMetadata = (flags & FLAGS_EXTRA_METADATA) == FLAGS_EXTRA_METADATA;
			fullKeys = (flags & FLAGS_FULL_KEYS) == FLAGS_FULL_KEYS;
			compressed = (flags & FLAGS_COMPRESSED) == FLAGS_COMPRESSED;
<<<<<<< HEAD
			if((flags & FLAGS_HASHES) == FLAGS_HASHES) {
				hashes = HashResult.readHashes(dis);
			}
=======
			hasTopBlocks = (flags & FLAGS_TOP_SIZE) == FLAGS_TOP_SIZE;
		}
		
		if(hasTopBlocks) {
			if(parsedVersion == 0)
				throw new MetadataParseException("Top size data not supported in version 0");
			topSize = dis.readLong();
			topCompressedSize = dis.readLong();
			topBlocksRequired = dis.readInt();
			topBlocksTotal = dis.readInt();
		} else {
			topSize = 0;
			topCompressedSize = 0;
			topBlocksRequired = 0;
			topBlocksTotal = 0;
>>>>>>> 4f7e07ad
		}

		if(documentType == ARCHIVE_MANIFEST) {
			if(logMINOR) Logger.minor(this, "Archive manifest");
			archiveType = ARCHIVE_TYPE.getArchiveType(dis.readShort());
			if(archiveType == null)
				throw new MetadataParseException("Unrecognized archive type "+archiveType);
		}

		if(splitfile) {
			if(logMINOR) Logger.minor(this, "Splitfile");
			dataLength = dis.readLong();
			if(dataLength < -1)
				throw new MetadataParseException("Invalid real content length "+dataLength);

			if(dataLength == -1) {
				if(splitfile)
					throw new MetadataParseException("Splitfile must have a real-length");
			}
		}

		if(compressed) {
			compressionCodec = COMPRESSOR_TYPE.getCompressorByMetadataID(dis.readShort());
			if(compressionCodec == null)
				throw new MetadataParseException("Unrecognized splitfile compression codec "+compressionCodec);

			decompressedLength = dis.readLong();
		}

		if(noMIME) {
			mimeType = null;
			if(logMINOR) Logger.minor(this, "noMIME enabled");
		} else {
			if(compressedMIME) {
				if(logMINOR) Logger.minor(this, "Compressed MIME");
				short x = dis.readShort();
				compressedMIMEValue = (short) (x & 32767); // chop off last bit
				hasCompressedMIMEParams = (compressedMIMEValue & 32768) == 32768;
				if(hasCompressedMIMEParams) {
					compressedMIMEParams = dis.readShort();
					if(compressedMIMEParams != 0) {
						throw new MetadataParseException("Unrecognized MIME params ID (not yet implemented)");
					}
				}
				mimeType = DefaultMIMETypes.byNumber(x);
			} else {
				// Read an actual raw MIME type
				byte l = dis.readByte();
				int len = l & 0xff; // positive
				byte[] toRead = new byte[len];
				dis.readFully(toRead);
				// Use UTF-8 for everything, for simplicity
				mimeType = new String(toRead, "UTF-8");
				if(logMINOR) Logger.minor(this, "Raw MIME");
			}
			if(logMINOR) Logger.minor(this, "MIME = "+mimeType);
		}

		if(dbr) {
			throw new MetadataParseException("Do not support DBRs pending decision on putting them in the key!");
		}

		if(extraMetadata) {
			int numberOfExtraFields = (dis.readShort()) & 0xffff;
			for(int i=0;i<numberOfExtraFields;i++) {
				short type = dis.readShort();
				int len = (dis.readByte() & 0xff);
				byte[] buf = new byte[len];
				dis.readFully(buf);
				Logger.normal(this, "Ignoring type "+type+" extra-client-metadata field of "+len+" bytes");
			}
			extraMetadata = false; // can't parse, can't write
		}

		clientMetadata = new ClientMetadata(mimeType);

		if((!splitfile) && ((documentType == SIMPLE_REDIRECT) || (documentType == ARCHIVE_MANIFEST))) {
			simpleRedirectKey = readKey(dis);
		} else if(splitfile) {
			splitfileAlgorithm = dis.readShort();
			if(!((splitfileAlgorithm == SPLITFILE_NONREDUNDANT) ||
					(splitfileAlgorithm == SPLITFILE_ONION_STANDARD)))
				throw new MetadataParseException("Unknown splitfile algorithm "+splitfileAlgorithm);

			if(splitfileAlgorithm == SPLITFILE_NONREDUNDANT)
				throw new MetadataParseException("Non-redundant splitfile invalid");

			int paramsLength = dis.readInt();
			if(paramsLength > MAX_SPLITFILE_PARAMS_LENGTH)
				throw new MetadataParseException("Too many bytes of splitfile parameters: "+paramsLength);

			if(paramsLength > 0) {
				splitfileParams = new byte[paramsLength];
				dis.readFully(splitfileParams);
			} else if(paramsLength < 0) {
				throw new MetadataParseException("Invalid splitfile params length: "+paramsLength);
			}

			splitfileBlocks = dis.readInt(); // 64TB file size limit :)
			if(splitfileBlocks < 0)
				throw new MetadataParseException("Invalid number of blocks: "+splitfileBlocks);
			if(splitfileBlocks > MAX_SPLITFILE_BLOCKS)
				throw new MetadataParseException("Too many splitfile blocks (soft limit to prevent memory DoS): "+splitfileBlocks);
			splitfileCheckBlocks = dis.readInt();
			if(splitfileCheckBlocks < 0)
				throw new MetadataParseException("Invalid number of check blocks: "+splitfileCheckBlocks);
			if(splitfileCheckBlocks > MAX_SPLITFILE_BLOCKS)
				throw new MetadataParseException("Too many splitfile check-blocks (soft limit to prevent memory DoS): "+splitfileCheckBlocks);

			splitfileDataKeys = new ClientCHK[splitfileBlocks];
			splitfileCheckKeys = new ClientCHK[splitfileCheckBlocks];
			for(int i=0;i<splitfileDataKeys.length;i++)
				if((splitfileDataKeys[i] = readCHK(dis)) == null)
					throw new MetadataParseException("Null data key "+i);
			for(int i=0;i<splitfileCheckKeys.length;i++)
				if((splitfileCheckKeys[i] = readCHK(dis)) == null)
					throw new MetadataParseException("Null check key: "+i);
		}

		if(documentType == SIMPLE_MANIFEST) {
			int manifestEntryCount = dis.readInt();
			if(manifestEntryCount < 0)
				throw new MetadataParseException("Invalid manifest entry count: "+manifestEntryCount);

			manifestEntries = new HashMap<String, Metadata>();

			// Parse the sub-Manifest.

			if(logMINOR)Logger.minor(this, "Simple manifest, "+manifestEntryCount+" entries");

			for(int i=0;i<manifestEntryCount;i++) {
				short nameLength = dis.readShort();
				byte[] buf = new byte[nameLength];
				dis.readFully(buf);
				String name = new String(buf, "UTF-8").intern();
				if(logMINOR) Logger.minor(this, "Entry "+i+" name "+name);
				short len = dis.readShort();
				if(len < 0)
					throw new MetadataParseException("Invalid manifest entry size: "+len);
				if(len > length)
					throw new MetadataParseException("Impossibly long manifest entry: "+len+" - metadata size "+length);
				byte[] data = new byte[len];
				dis.readFully(data);
				try {
					Metadata m = Metadata.construct(data);
					manifestEntries.put(name, m);
				} catch (Throwable t) {
					Logger.error(this, "Could not parse sub-manifest: "+t, t);
				}
			}
			if(logMINOR) Logger.minor(this, "End of manifest"); // Make it easy to search for it!
		}

		if((documentType == ARCHIVE_INTERNAL_REDIRECT) || (documentType == ARCHIVE_METADATA_REDIRECT) || (documentType == SYMBOLIC_SHORTLINK)) {
			int len = dis.readShort();
			if(logMINOR) Logger.minor(this, "Reading archive internal redirect length "+len);
			byte[] buf = new byte[len];
			dis.readFully(buf);
			targetName = new String(buf, "UTF-8");
			if(logMINOR) Logger.minor(this, "Archive and/or internal redirect: "+targetName+" ("+len+ ')');
		}
	}

	/**
	 * Create an empty Metadata object
	 */
	private Metadata() {
		hashCode = super.hashCode();
		hashes = null;
		// Should be followed by addRedirectionManifest
		topSize = 0;
		topCompressedSize = 0;
		topBlocksRequired = 0;
		topBlocksTotal = 0;
	}

	/**
	 * Create a Metadata object and add data for redirection to it.
	 *
	 * @param dir A map of names (string) to either files (same string) or
	 * directories (more HashMap's)
	 * @throws MalformedURLException One of the URI:s were malformed
	 */
	private void addRedirectionManifest(HashMap<String, Object> dir) throws MalformedURLException {
		// Simple manifest - contains actual redirects.
		// Not archive manifest, which is basically a redirect.
		documentType = SIMPLE_MANIFEST;
		noMIME = true;
		//mimeType = null;
		//clientMetadata = new ClientMetadata(null);
		manifestEntries = new HashMap<String, Metadata>();
		int count = 0;
		for (Iterator<Entry<String, Object>> i = dir.entrySet().iterator(); i.hasNext();) {
			Map.Entry<String, Object> entry = i.next();
			String key = entry.getKey().intern();
			count++;
			Object o = entry.getValue();
			Metadata target;
			if(o instanceof String) {
				// External redirect
				FreenetURI uri = new FreenetURI((String)o);
				target = new Metadata(SIMPLE_REDIRECT, null, null, uri, null);
			} else if(o instanceof HashMap) {
				target = new Metadata();
				target.addRedirectionManifest(Metadata.forceMap(o));
			} else throw new IllegalArgumentException("Not String nor HashMap: "+o);
			manifestEntries.put(key, target);
		}
	}

	/**
	 * Create a Metadata object and add data for redirection to it.
	 *
	 * @param dir A map of names (string) to either files (same string) or
	 * directories (more HashMap's)
	 * @throws MalformedURLException One of the URI:s were malformed
	 */
	public static Metadata mkRedirectionManifest(HashMap<String, Object> dir) throws MalformedURLException {
		Metadata ret = new Metadata();
		ret.addRedirectionManifest(dir);
		return ret;
	}

	/**
	 * Create a Metadata object and add manifest entries from the given map.
	 * The map can contain either string -> Metadata, or string -> map, the latter
	 * indicating subdirs.
	 */
	public static Metadata mkRedirectionManifestWithMetadata(HashMap<String, Object> dir) {
		Metadata ret = new Metadata();
		ret.addRedirectionManifestWithMetadata(dir);
		return ret;
	}

	private void addRedirectionManifestWithMetadata(HashMap<String, Object> dir) {
		// Simple manifest - contains actual redirects.
		// Not archive manifest, which is basically a redirect.
		documentType = SIMPLE_MANIFEST;
		noMIME = true;
		//mimeType = null;
		//clientMetadata = new ClientMetadata(null);
		manifestEntries = new HashMap<String, Metadata>();
		int count = 0;
		for(Iterator<String> i = dir.keySet().iterator();i.hasNext();) {
			String key = i.next().intern();
			if(key.indexOf('/') != -1)
				throw new IllegalArgumentException("Slashes in simple redirect manifest filenames! (slashes denote sub-manifests): "+key);
			count++;
			Object o = dir.get(key);
			if(o instanceof Metadata) {
				Metadata data = (Metadata) dir.get(key);
				if(data == null)
					throw new NullPointerException();
				if(Logger.shouldLog(Logger.DEBUG, this))
					Logger.debug(this, "Putting metadata for "+key);
				manifestEntries.put(key, data);
			} else if(o instanceof HashMap) {
				if(key.equals("")) {
					Logger.error(this, "Creating a subdirectory called \"\" - it will not be possible to access this through fproxy!", new Exception("error"));
				}
				HashMap<String, Object> hm = Metadata.forceMap(o);
				if(Logger.shouldLog(Logger.DEBUG, this))
					Logger.debug(this, "Making metadata map for "+key);
				Metadata subMap = mkRedirectionManifestWithMetadata(hm);
				manifestEntries.put(key, subMap);
				if(Logger.shouldLog(Logger.DEBUG, this))
					Logger.debug(this, "Putting metadata map for "+key);
			}
		}
	}

	/**
	 * Create a Metadata object for an archive which does not have its own
	 * metadata.
	 * @param dir A map of names (string) to either files (same string) or
	 * directories (more HashMap's)
	 */
	Metadata(HashMap<String, Object> dir, String prefix) {
		hashCode = super.hashCode();
		hashes = null;
		// Simple manifest - contains actual redirects.
		// Not archive manifest, which is basically a redirect.
		documentType = SIMPLE_MANIFEST;
		noMIME = true;
		mimeType = null;
		clientMetadata = new ClientMetadata();
		manifestEntries = new HashMap<String, Metadata>();
		int count = 0;
		for(Iterator<String> i = dir.keySet().iterator();i.hasNext();) {
			String key = i.next().intern();
			count++;
			Object o = dir.get(key);
			Metadata target;
			if(o instanceof String) {
				// Archive internal redirect
				target = new Metadata(ARCHIVE_INTERNAL_REDIRECT, null, null, prefix+key,
					new ClientMetadata(DefaultMIMETypes.guessMIMEType(key, false)));
			} else if(o instanceof HashMap) {
				target = new Metadata(Metadata.forceMap(o), prefix+key+"/");
			} else throw new IllegalArgumentException("Not String nor HashMap: "+o);
			manifestEntries.put(key, target);
		}
		topSize = 0;
		topCompressedSize = 0;
		topBlocksRequired = 0;
		topBlocksTotal = 0;
	}

	/**
	 * Create a really simple Metadata object.
	 * @param docType The document type. Must be something that takes a single argument.
	 * At the moment this means ARCHIVE_INTERNAL_REDIRECT.
	 * @param arg The argument; in the case of ARCHIVE_INTERNAL_REDIRECT, the filename in
	 * the archive to read from.
	 */
	public Metadata(byte docType, ARCHIVE_TYPE archiveType, COMPRESSOR_TYPE compressionCodec, String arg, ClientMetadata cm) {
		hashCode = super.hashCode();
		if((docType == ARCHIVE_INTERNAL_REDIRECT) || (docType == SYMBOLIC_SHORTLINK)) {
			documentType = docType;
			this.archiveType = archiveType;
			// Determine MIME type
			this.clientMetadata = cm;
			this.compressionCodec = compressionCodec;
			if(cm != null)
				this.setMIMEType(cm.getMIMEType());
			targetName = arg;
		} else
			throw new IllegalArgumentException();
		topSize = 0;
		topCompressedSize = 0;
		topBlocksRequired = 0;
		topBlocksTotal = 0;
	}

	/**
	 * Create a Metadata redircet object that points to resolved metadata inside container.
	 * docType = ARCHIVE_METADATA_REDIRECT
	 * @param name the filename in the archive to read from, must be ".metadata-N" scheme.
	 */
	private Metadata(byte docType, String name) {
		hashCode = super.hashCode();
		noMIME = true;
		if(docType == ARCHIVE_METADATA_REDIRECT) {
			documentType = docType;
			targetName = name;
		} else
			throw new IllegalArgumentException();
		topSize = 0;
		topCompressedSize = 0;
		topBlocksRequired = 0;
		topBlocksTotal = 0;
	}

	public Metadata(byte docType, ARCHIVE_TYPE archiveType, COMPRESSOR_TYPE compressionCodec, FreenetURI uri, ClientMetadata cm) {
		this(docType, archiveType, compressionCodec, uri, cm, 0, 0, 0, 0);
	}
	
	/**
	 * Create another kind of simple Metadata object (a redirect or similar object).
	 * @param docType The document type.
	 * @param uri The URI pointed to.
	 * @param cm The client metadata, if any.
	 */
	public Metadata(byte docType, ARCHIVE_TYPE archiveType, COMPRESSOR_TYPE compressionCodec, FreenetURI uri, ClientMetadata cm, long origDataLength, long origCompressedDataLength, int reqBlocks, int totalBlocks) {
		hashCode = super.hashCode();
		if((docType == SIMPLE_REDIRECT) || (docType == ARCHIVE_MANIFEST)) {
			documentType = docType;
			this.archiveType = archiveType;
			this.compressionCodec = compressionCodec;
			clientMetadata = cm;
			if((cm != null) && !cm.isTrivial()) {
				setMIMEType(cm.getMIMEType());
			} else {
				setMIMEType(DefaultMIMETypes.DEFAULT_MIME_TYPE);
				noMIME = true;
			}
			if(uri == null) throw new NullPointerException();
			simpleRedirectKey = uri;
			if(!(uri.getKeyType().equals("CHK") && !uri.hasMetaStrings()))
				fullKeys = true;
		} else
			throw new IllegalArgumentException();
		if(origDataLength != 0 || origCompressedDataLength != 0 || reqBlocks != 0 || totalBlocks != 0) {
			this.topSize = origDataLength;
			this.topCompressedSize = origCompressedDataLength;
			this.topBlocksRequired = reqBlocks;
			this.topBlocksTotal = totalBlocks;
			parsedVersion = 1;
		} else {
			this.topSize = 0;
			this.topCompressedSize = 0;
			this.topBlocksRequired = 0;
			this.topBlocksTotal = 0;
			parsedVersion = 0;
		}
	}

<<<<<<< HEAD
	public Metadata(short algo, ClientCHK[] dataURIs, ClientCHK[] checkURIs, int segmentSize, int checkSegmentSize,
			ClientMetadata cm, long dataLength, ARCHIVE_TYPE archiveType, COMPRESSOR_TYPE compressionCodec, long decompressedLength, boolean isMetadata, int compatibilityMode, HashResult[] hashes) {
=======
	public Metadata(short algo, ClientCHK[] dataURIs, ClientCHK[] checkURIs, int segmentSize, int checkSegmentSize, int deductBlocksFromSegments,
			ClientMetadata cm, long dataLength, ARCHIVE_TYPE archiveType, COMPRESSOR_TYPE compressionCodec, long decompressedLength, boolean isMetadata, long origDataSize, long origCompressedDataSize, int requiredBlocks, int totalBlocks) {
>>>>>>> 4f7e07ad
		hashCode = super.hashCode();
		if(hashes != null && !(compatibilityMode == 0 || compatibilityMode >= InsertContext.COMPAT_HASHES))
			throw new IllegalArgumentException("Compatibility mode specified and hashes passed in anyway?!");
		this.hashes = hashes;
		if(isMetadata)
			documentType = MULTI_LEVEL_METADATA;
		else {
			if(archiveType != null) {
				documentType = ARCHIVE_MANIFEST;
				this.archiveType = archiveType;
			} else documentType = SIMPLE_REDIRECT;
		}
		splitfile = true;
		splitfileAlgorithm = algo;
		this.dataLength = dataLength;
		this.compressionCodec = compressionCodec;
		splitfileBlocks = dataURIs.length;
		splitfileCheckBlocks = checkURIs.length;
		splitfileDataKeys = dataURIs;
		assert(keysValid(splitfileDataKeys));
		splitfileCheckKeys = checkURIs;
		assert(keysValid(splitfileCheckKeys));
		clientMetadata = cm;
		this.compressionCodec = compressionCodec;
		this.decompressedLength = decompressedLength;
		if(cm != null)
			setMIMEType(cm.getMIMEType());
		else
			setMIMEType(DefaultMIMETypes.DEFAULT_MIME_TYPE);
		topSize = origDataSize;
		topCompressedSize = origCompressedDataSize;
		topBlocksRequired = requiredBlocks;
		topBlocksTotal = totalBlocks;
		if(topSize != 0 || topCompressedSize != 0 || topBlocksRequired != 0 || topBlocksTotal != 0)
			parsedVersion = 1;
		if(deductBlocksFromSegments != 0)
			parsedVersion = 1;
		if(parsedVersion == 0) {
			splitfileParams = Fields.intsToBytes(new int[] { segmentSize, checkSegmentSize } );
		} else {
			boolean deductBlocks = (deductBlocksFromSegments != 0);
			splitfileParams = new byte[deductBlocks ? 14 : 10];
			byte[] b = Fields.shortToBytes(deductBlocks ? SPLITFILE_PARAMS_SEGMENT_DEDUCT_BLOCKS : SPLITFILE_PARAMS_SIMPLE_SEGMENT);
			System.arraycopy(b, 0, splitfileParams, 0, 2);
			if(deductBlocks)
				b = Fields.intsToBytes(new int[] { segmentSize, checkSegmentSize, deductBlocksFromSegments } );
			else
				b = Fields.intsToBytes(new int[] { segmentSize, checkSegmentSize } );
			System.arraycopy(b, 0, splitfileParams, 2, b.length);
		}
	}

	private boolean keysValid(ClientCHK[] keys) {
		for(int i=0;i<keys.length;i++)
			if(keys[i].getNodeCHK().getRoutingKey() == null) return false;
		return true;
	}

	/**
	 * Set the MIME type to a string. Compresses it if possible for transit.
	 */
	private void setMIMEType(String type) {
		noMIME = false;
		short s = DefaultMIMETypes.byName(type);
		if(s >= 0) {
			compressedMIME = true;
			compressedMIMEValue = s;
		} else {
			compressedMIME = false;
		}
		mimeType = type;
	}

	/**
	 * Write the data to a byte array.
	 * @throws MetadataUnresolvedException
	 */
	public byte[] writeToByteArray() throws MetadataUnresolvedException {
		ByteArrayOutputStream baos = new ByteArrayOutputStream();
		DataOutputStream dos = new DataOutputStream(baos);
		try {
			writeTo(dos);
		} catch (IOException e) {
			throw new Error("Could not write to byte array: "+e, e);
		}
		return baos.toByteArray();
	}

	private ClientCHK readCHK(DataInputStream dis) throws IOException, MetadataParseException {
		if(fullKeys) {
			throw new MetadataParseException("fullKeys not supported on a splitfile");
		}
		return ClientCHK.readRawBinaryKey(dis);
	}

	/**
	 * Read a key using the current settings.
	 * @throws IOException
	 * @throws MalformedURLException If the key could not be read due to an error in parsing the key.
	 * REDFLAG: May want to recover from these in future, hence the short length.
	 */
	private FreenetURI readKey(DataInputStream dis) throws IOException {
		// Read URL
		if(fullKeys) {
			return FreenetURI.readFullBinaryKeyWithLength(dis);
		} else {
			return ClientCHK.readRawBinaryKey(dis).getURI();
		}
	}

	/**
	 * Write a key using the current settings.
	 * @throws IOException
	 * @throws MalformedURLException If an error in the key itself prevented it from being written.
	 */
	private void writeKey(DataOutputStream dos, FreenetURI freenetURI) throws IOException {
		if(fullKeys) {
			freenetURI.writeFullBinaryKeyWithLength(dos);
		} else {
			String[] meta = freenetURI.getAllMetaStrings();
			if((meta != null) && (meta.length > 0))
				throw new MalformedURLException("Not a plain CHK");
			BaseClientKey key = BaseClientKey.getBaseKey(freenetURI);
			if(key instanceof ClientCHK) {
				((ClientCHK)key).writeRawBinaryKey(dos);
			} else throw new IllegalArgumentException("Full keys must be enabled to write non-CHKs");
		}
	}

	private void writeCHK(DataOutputStream dos, ClientCHK chk) throws IOException {
		if(fullKeys) {
			throw new UnsupportedOperationException("Full keys not supported on splitfiles");
		} else {
			chk.writeRawBinaryKey(dos);
		}
	}

	/** Is a manifest? */
	public boolean isSimpleManifest() {
		return documentType == SIMPLE_MANIFEST;
	}

	/**
	 * Get the sub-document in a manifest file with the given name.
	 * @throws MetadataParseException
	 */
	public Metadata getDocument(String name) {
		return manifestEntries.get(name);
	}

	/**
	 * Return and remove a specific document. Used in persistent requests
	 * so that when removeFrom() is called, the default document won't be
	 * removed, since it is being processed.
	 */
	public Metadata grabDocument(String name) {
		return manifestEntries.remove(name);
	}

	/**
	 * The default document is the one which has an empty name.
	 * @throws MetadataParseException
	 */
	public Metadata getDefaultDocument() {
		return getDocument("");
	}

	/**
	 * Return and remove the default document. Used in persistent requests
	 * so that when removeFrom() is called, the default document won't be
	 * removed, since it is being processed.
	 */
	public Metadata grabDefaultDocument() {
		return grabDocument("");
	}

	/**
     * Get all documents in the manifest (ignores default doc).
     * @throws MetadataParseException
     */
    public HashMap<String, Metadata> getDocuments() {
    	HashMap<String, Metadata> docs = new HashMap<String, Metadata>();
        Set<String> s = manifestEntries.keySet();
        Iterator<String> i = s.iterator();
        while (i.hasNext()) {
        	String st = i.next();
        	if (st.length()>0)
        		docs.put(st, manifestEntries.get(st));
        }
        return docs;
    }

	/**
	 * Does the metadata point to a single URI?
	 */
	public boolean isSingleFileRedirect() {
		return ((!splitfile) &&
				((documentType == SIMPLE_REDIRECT) || (documentType == MULTI_LEVEL_METADATA) ||
				(documentType == ARCHIVE_MANIFEST)));
	}

	/**
	 * Return the single target of this URI.
	 */
	public FreenetURI getSingleTarget() {
		return simpleRedirectKey;
	}

	/**
	 * Is this a Archive manifest?
	 */
	public boolean isArchiveManifest() {
		return documentType == ARCHIVE_MANIFEST;
	}

	/**
	 * Is this a archive internal metadata redirect?
	 * @return
	 */
	public boolean isArchiveMetadataRedirect() {
		return documentType == ARCHIVE_METADATA_REDIRECT;
	}

	/**
	 * Is this a Archive internal redirect?
	 * @return
	 */
	public boolean isArchiveInternalRedirect() {
		return documentType == ARCHIVE_INTERNAL_REDIRECT;
	}

	/**
	 * Return the name of the document referred to in the archive,
	 * if this is a archive internal redirect.
	 */
	public String getArchiveInternalName() {
		if ((documentType != ARCHIVE_INTERNAL_REDIRECT) && (documentType != ARCHIVE_METADATA_REDIRECT)) throw new IllegalArgumentException();
		return targetName;
	}

	/**
	 * Return the name of the document referred to in the dir,
	 * if this is a symbolic short link.
	 */
	public String getSymbolicShortlinkTargetName() {
		if (documentType != SYMBOLIC_SHORTLINK) throw new IllegalArgumentException();
		return targetName;
	}

	/**
	 * Return the client metadata (MIME type etc).
	 */
	public ClientMetadata getClientMetadata() {
		return clientMetadata;
	}

	/** Is this a splitfile manifest? */
	public boolean isSplitfile() {
		return splitfile;
	}

	/** Is this a simple splitfile? */
	public boolean isSimpleSplitfile() {
		return splitfile && (documentType == SIMPLE_REDIRECT);
	}

	/** Is multi-level/indirect metadata? */
	public boolean isMultiLevelMetadata() {
		return documentType == MULTI_LEVEL_METADATA;
	}

	/** What kind of archive is it? */
	public ARCHIVE_TYPE getArchiveType() {
		return archiveType;
	}

	/** Change the document type to a simple redirect. Used by the archive code
	 * to fetch split Archive manifests.
	 */
	public void setSimpleRedirect() {
		documentType = SIMPLE_REDIRECT;
	}

	/** Is this a simple redirect?
	 * (for KeyExplorer)
	 */
	public boolean isSimpleRedirect() {
		return documentType == SIMPLE_REDIRECT;
	}

	/** Is noMime enabled?
	 * (for KeyExplorer)
	 */
	public boolean isNoMimeEnabled() {
		return noMIME;
	}

	/** get the resolved name (".metada-N")
	 * (for KeyExplorer)
	 */
	public String getResolvedName() {
		return resolvedName;
	}

	/** Is this a symbilic shortlink? */
	public boolean isSymbolicShortlink() {
		return documentType == SYMBOLIC_SHORTLINK;
	}

	/** Write the metadata as binary.
	 * @throws IOException If an I/O error occurred while writing the data.
	 * @throws MetadataUnresolvedException */
	public void writeTo(DataOutputStream dos) throws IOException, MetadataUnresolvedException {
		dos.writeLong(FREENET_METADATA_MAGIC);
<<<<<<< HEAD
		if(compatibilityMode < InsertContext.COMPAT_HASHES || hashes == null)
			dos.writeShort(0); // version
		else
			dos.writeShort(1); // version 1 is the same as version 0 but supports hashes.
=======
		dos.writeShort(parsedVersion); // version
>>>>>>> 4f7e07ad
		dos.writeByte(documentType);
		if(haveFlags()) {
			short flags = 0;
			if(splitfile) flags |= FLAGS_SPLITFILE;
			if(dbr) flags |= FLAGS_DBR;
			if(noMIME) flags |= FLAGS_NO_MIME;
			if(compressedMIME) flags |= FLAGS_COMPRESSED_MIME;
			if(extraMetadata) flags |= FLAGS_EXTRA_METADATA;
			if(fullKeys) flags |= FLAGS_FULL_KEYS;
			if(compressionCodec != null) flags |= FLAGS_COMPRESSED;
<<<<<<< HEAD
			if(hashes != null) flags |= hashes;
=======
			if(topBlocksRequired != 0 || topBlocksTotal != 0 || topSize != 0 || topCompressedSize != 0) {
				assert(parsedVersion >= 1);
				flags |= FLAGS_TOP_SIZE;
			}
>>>>>>> 4f7e07ad
			dos.writeShort(flags);
			if(hashes != null)
				HashResult.write(hashes, dos);
		}
		
		if(topBlocksRequired != 0 || topBlocksTotal != 0 || topSize != 0 || topCompressedSize != 0) {
			dos.writeLong(topSize);
			dos.writeLong(topCompressedSize);
			dos.writeInt(topBlocksRequired);
			dos.writeInt(topBlocksTotal);
		}

		if(documentType == ARCHIVE_MANIFEST) {
			short code = archiveType.metadataID;
			dos.writeShort(code);
		}

		if(splitfile) {
			dos.writeLong(dataLength);
		}

		if(compressionCodec != null) {
			dos.writeShort(compressionCodec.metadataID);
			dos.writeLong(decompressedLength);
		}

		if(!noMIME) {
			if(compressedMIME) {
				int x = compressedMIMEValue;
				if(hasCompressedMIMEParams) x |= 32768;
				dos.writeShort((short)x);
				if(hasCompressedMIMEParams)
					dos.writeShort(compressedMIMEParams);
			} else {
				byte[] data = mimeType.getBytes("UTF-8");
				if(data.length > 255) throw new Error("MIME type too long: "+data.length+" bytes: "+mimeType);
				dos.writeByte((byte)data.length);
				dos.write(data);
			}
		}

		if(dbr)
			throw new UnsupportedOperationException("No DBR support yet");

		if(extraMetadata)
			throw new UnsupportedOperationException("No extra metadata support yet");

		if((!splitfile) && ((documentType == SIMPLE_REDIRECT) || (documentType == ARCHIVE_MANIFEST))) {
			writeKey(dos, simpleRedirectKey);
		} else if(splitfile) {
			dos.writeShort(splitfileAlgorithm);
			if(splitfileParams != null) {
				dos.writeInt(splitfileParams.length);
				dos.write(splitfileParams);
			} else
				dos.writeInt(0);

			dos.writeInt(splitfileBlocks);
			dos.writeInt(splitfileCheckBlocks);
			for(int i=0;i<splitfileBlocks;i++)
				writeCHK(dos, splitfileDataKeys[i]);
			for(int i=0;i<splitfileCheckBlocks;i++)
				writeCHK(dos, splitfileCheckKeys[i]);
		}

		if(documentType == SIMPLE_MANIFEST) {
			dos.writeInt(manifestEntries.size());
			boolean kill = false;
			LinkedList<Metadata> unresolvedMetadata = null;
			for(Iterator<String> i=manifestEntries.keySet().iterator();i.hasNext();) {
				String name = i.next();
				byte[] nameData = name.getBytes("UTF-8");
				if(nameData.length > Short.MAX_VALUE) throw new IllegalArgumentException("Manifest name too long");
				dos.writeShort(nameData.length);
				dos.write(nameData);
				Metadata meta = manifestEntries.get(name);
				try {
					byte[] data = meta.writeToByteArray();
					if(data.length > MAX_SIZE_IN_MANIFEST) {
						FreenetURI uri = meta.resolvedURI;
						String n = meta.resolvedName;
						if(uri != null) {
							meta = new Metadata(SIMPLE_REDIRECT, null, null, uri, null);
							data = meta.writeToByteArray();
						} else if (n != null) {
							meta = new Metadata(ARCHIVE_METADATA_REDIRECT, n);
							data = meta.writeToByteArray();
						} else {
							kill = true;
							if(unresolvedMetadata == null)
								unresolvedMetadata = new LinkedList<Metadata>();
							unresolvedMetadata.addLast(meta);
						}
					}
					dos.writeShort(data.length);
					dos.write(data);
				} catch (MetadataUnresolvedException e) {
					Metadata[] m = e.mustResolve;
					if(unresolvedMetadata == null)
						unresolvedMetadata = new LinkedList<Metadata>();
					for(int j=0;j<m.length;j++)
						unresolvedMetadata.addFirst(m[j]);
					kill = true;
				}
			}
			if(kill) {
				Metadata[] meta =
					unresolvedMetadata.toArray(new Metadata[unresolvedMetadata.size()]);
				throw new MetadataUnresolvedException(meta, "Manifest data too long and not resolved");
			}
		}

		if((documentType == ARCHIVE_INTERNAL_REDIRECT) || (documentType == ARCHIVE_METADATA_REDIRECT) || (documentType == SYMBOLIC_SHORTLINK)) {
			byte[] data = targetName.getBytes("UTF-8");
			if(data.length > Short.MAX_VALUE) throw new IllegalArgumentException("Archive internal redirect name too long");
			dos.writeShort(data.length);
			dos.write(data);
		}
	}

	/**
	 * have this metadata flags?
	 */
	public boolean haveFlags() {
		return ((documentType == SIMPLE_REDIRECT) || (documentType == MULTI_LEVEL_METADATA)
				|| (documentType == ARCHIVE_MANIFEST) || (documentType == ARCHIVE_INTERNAL_REDIRECT)
				|| (documentType == ARCHIVE_METADATA_REDIRECT) || (documentType == SYMBOLIC_SHORTLINK));
	}

	/**
	 * Get the splitfile type.
	 */
	public short getSplitfileType() {
		return splitfileAlgorithm;
	}

	public ClientCHK[] getSplitfileDataKeys() {
		return splitfileDataKeys;
	}

	public ClientCHK[] getSplitfileCheckKeys() {
		return splitfileCheckKeys;
	}

	public boolean isCompressed() {
		return compressionCodec != null;
	}

	public COMPRESSOR_TYPE getCompressionCodec() {
		return compressionCodec;
	}

	public long dataLength() {
		return dataLength;
	}

	public byte[] splitfileParams() {
		return splitfileParams;
	}

	public long uncompressedDataLength() {
		return this.decompressedLength;
	}

	public FreenetURI getResolvedURI() {
		return resolvedURI;
	}

	public void resolve(FreenetURI uri) {
		this.resolvedURI = uri;
	}

	public void resolve(String name) {
		this.resolvedName = name;
	}

	public Bucket toBucket(BucketFactory bf) throws MetadataUnresolvedException, IOException {
		byte[] buf = writeToByteArray();
		return BucketTools.makeImmutableBucket(bf, buf);
	}

	public boolean isResolved() {
		return (resolvedURI != null) || (resolvedName != null);
	}

	public void setArchiveManifest() {
		ARCHIVE_TYPE type = ARCHIVE_TYPE.getArchiveType(clientMetadata.getMIMEType());
		archiveType = type;
		compressionCodec = null;
		clientMetadata.clear();
		documentType = ARCHIVE_MANIFEST;
	}

	public String getMIMEType() {
		if(clientMetadata == null) return null;
		return clientMetadata.getMIMEType();
	}

	public void removeFrom(ObjectContainer container) {
		if(resolvedURI != null) {
			container.activate(resolvedURI, 5);
			resolvedURI.removeFrom(container);
		}
		if(simpleRedirectKey != null) {
			container.activate(simpleRedirectKey, 5);
			simpleRedirectKey.removeFrom(container);
		}
		if(splitfileDataKeys != null) {
			for(ClientCHK key : splitfileDataKeys)
				if(key != null) {
					container.activate(key, 5);
					key.removeFrom(container);
				}
		}
		if(splitfileCheckKeys != null) {
			for(ClientCHK key : splitfileCheckKeys)
				if(key != null) {
					container.activate(key, 5);
					key.removeFrom(container);
				}
		}
		if(manifestEntries != null) {
			container.activate(manifestEntries, 2);
			for(Object m : manifestEntries.values()) {
				Metadata meta = (Metadata) m;
				container.activate(meta, 1);
				meta.removeFrom(container);
			}
			container.delete(manifestEntries);
		}
		if(clientMetadata != null) {
			container.activate(clientMetadata, 1);
			clientMetadata.removeFrom(container);
		}
		container.delete(this);
	}

	public void clearSplitfileKeys() {
		splitfileDataKeys = null;
		splitfileCheckKeys = null;
	}

	public int countDocuments() {
		return manifestEntries.size();
	}

	/**
	 * Helper for composing manifests<BR>
	 * It is a replacement for mkRedirectionManifestWithMetadata, used in BaseManifestPutter
	 * <PRE>
	 * Metadata item = &lt;Redirect to a html&gt;
	 * SimpleManifestComposer smc = new SimpleManifestComposer();
	 * smc.add("index.html", item);
	 * smc.add("", item);  // make it the default item
	 * SimpleManifestComposer subsmc = new SimpleManifestComposer();
	 * subsmc.add("content.txt", item2);
	 * smc.add("data", subsmc.getMetadata();
	 * Metadata manifest = smc.getMetadata();
	 * // manifest contains now a structure like returned from mkRedirectionManifestWithMetadata
	 * </PRE>
	 *
	 * @see BaseManifestPutter
	 */
	public static class SimpleManifestComposer {

		private Metadata m;

		/**
		 * Create a new compose helper (an empty dir)
		 */
		public SimpleManifestComposer() {
			m = new Metadata();
			m.documentType = SIMPLE_MANIFEST;
			m.noMIME = true;
			m.manifestEntries = new HashMap<String, Metadata>();
		}

		/**
		 * Add an item to the manifest
		 * @param String the item name
		 * @param item
		 */
		public void addItem(String name, Metadata item) {
			if (name == null || item == null) throw new NullPointerException();
			if (m == null) throw new IllegalStateException("You can't call it after getMetadata()");
			if (m.manifestEntries.containsKey(name)) throw new IllegalStateException("You can't add a item twice: '"+name+"'");
			m.manifestEntries.put(name, item);
		}

		/**
		 * stop editing and return the metadata object
		 * @return the composed metadata object
		 */
		public Metadata getMetadata() {
			// after handing off the metadata object it is read only.
			Metadata result = m;
			m = null;
			return result;
		}
	}

	public String dump() {
		StringBuffer sb = new StringBuffer();
		dump(0, sb);
		return sb.toString();
	}

	public void dump(int indent, StringBuffer sb) {
		dumpline(indent, sb, "");
		dumpline(indent, sb, "Document type: "+documentType);
		dumpline(indent, sb, "Flags: sf="+splitfile+" dbr="+dbr+" noMIME="+noMIME+" cmime="+compressedMIME+" extra="+extraMetadata+" fullkeys="+fullKeys);
		if(archiveType != null)
			dumpline(indent, sb, "Archive type: "+archiveType);
		if(compressionCodec != null)
			dumpline(indent, sb, "Compression codec: "+compressionCodec);
		if(simpleRedirectKey != null)
			dumpline(indent, sb, "Simple redirect: "+simpleRedirectKey);
		if(splitfile) {
			dumpline(indent, sb, "Splitfile algorithm: "+splitfileAlgorithm);
			dumpline(indent, sb, "Splitfile blocks: "+splitfileBlocks);
			dumpline(indent, sb, "Splitfile blocks: "+splitfileCheckBlocks);
		}
		if(targetName != null)
			dumpline(indent, sb, "Target name: "+targetName);

		if(manifestEntries != null) {
			for(Map.Entry<String, Metadata> entry : manifestEntries.entrySet()) {
				dumpline(indent, sb, "Entry: "+entry.getKey()+":");
				entry.getValue().dump(indent + 1, sb);
			}
		}
	}

	private void dumpline(int indent, StringBuffer sb, String string) {
		for(int i=0;i<indent;i++) sb.append(' ');
		sb.append(string);
		sb.append("\n");
	}

	/**
	** Casts the given object to {@code HashMap<String, Object>}, for dismissing
	** compiler warnings. Use only when you are sure the object matches this type!
	*/
	@SuppressWarnings("unchecked")
	final public static HashMap<String, Object> forceMap(Object o) {
		return (HashMap<String, Object>)o;
	}
	
	public short getParsedVersion() {
		return parsedVersion;
	}
	
	public boolean hasTopData() {
		return topSize != 0 || topCompressedSize != 0 || topBlocksRequired != 0 || topBlocksTotal != 0;
	}

}<|MERGE_RESOLUTION|>--- conflicted
+++ resolved
@@ -88,11 +88,8 @@
 	static final short FLAGS_FULL_KEYS = 32;
 //	static final short FLAGS_SPLIT_USE_LENGTHS = 64; FIXME not supported, reassign to something else if we need a new flag
 	static final short FLAGS_COMPRESSED = 128;
-<<<<<<< HEAD
-	static final short FLAGS_HASHES = 256;
-=======
 	static final short FLAGS_TOP_SIZE = 256;
->>>>>>> 4f7e07ad
+	static final short FLAGS_HASHES = 512;
 
 	/** Container archive type
 	 * @see ARCHIVE_TYPE
@@ -146,17 +143,13 @@
 	String targetName;
 
 	ClientMetadata clientMetadata;
-<<<<<<< HEAD
 	private final HashResult[] hashes;
 	
-	final int compatibilityMode;
-=======
 	
 	public final long topSize;
 	public final long topCompressedSize;
 	public final int topBlocksRequired;
 	public final int topBlocksTotal;
->>>>>>> 4f7e07ad
 
 	@Override
 	public Object clone() {
@@ -236,11 +229,9 @@
 			extraMetadata = (flags & FLAGS_EXTRA_METADATA) == FLAGS_EXTRA_METADATA;
 			fullKeys = (flags & FLAGS_FULL_KEYS) == FLAGS_FULL_KEYS;
 			compressed = (flags & FLAGS_COMPRESSED) == FLAGS_COMPRESSED;
-<<<<<<< HEAD
 			if((flags & FLAGS_HASHES) == FLAGS_HASHES) {
 				hashes = HashResult.readHashes(dis);
 			}
-=======
 			hasTopBlocks = (flags & FLAGS_TOP_SIZE) == FLAGS_TOP_SIZE;
 		}
 		
@@ -256,7 +247,6 @@
 			topCompressedSize = 0;
 			topBlocksRequired = 0;
 			topBlocksTotal = 0;
->>>>>>> 4f7e07ad
 		}
 
 		if(documentType == ARCHIVE_MANIFEST) {
@@ -585,6 +575,7 @@
 			targetName = arg;
 		} else
 			throw new IllegalArgumentException();
+		hashes = null;
 		topSize = 0;
 		topCompressedSize = 0;
 		topBlocksRequired = 0;
@@ -604,6 +595,7 @@
 			targetName = name;
 		} else
 			throw new IllegalArgumentException();
+		hashes = null;
 		topSize = 0;
 		topCompressedSize = 0;
 		topBlocksRequired = 0;
@@ -622,6 +614,7 @@
 	 */
 	public Metadata(byte docType, ARCHIVE_TYPE archiveType, COMPRESSOR_TYPE compressionCodec, FreenetURI uri, ClientMetadata cm, long origDataLength, long origCompressedDataLength, int reqBlocks, int totalBlocks) {
 		hashCode = super.hashCode();
+		hashes = null;
 		if((docType == SIMPLE_REDIRECT) || (docType == ARCHIVE_MANIFEST)) {
 			documentType = docType;
 			this.archiveType = archiveType;
@@ -654,15 +647,10 @@
 		}
 	}
 
-<<<<<<< HEAD
-	public Metadata(short algo, ClientCHK[] dataURIs, ClientCHK[] checkURIs, int segmentSize, int checkSegmentSize,
-			ClientMetadata cm, long dataLength, ARCHIVE_TYPE archiveType, COMPRESSOR_TYPE compressionCodec, long decompressedLength, boolean isMetadata, int compatibilityMode, HashResult[] hashes) {
-=======
 	public Metadata(short algo, ClientCHK[] dataURIs, ClientCHK[] checkURIs, int segmentSize, int checkSegmentSize, int deductBlocksFromSegments,
-			ClientMetadata cm, long dataLength, ARCHIVE_TYPE archiveType, COMPRESSOR_TYPE compressionCodec, long decompressedLength, boolean isMetadata, long origDataSize, long origCompressedDataSize, int requiredBlocks, int totalBlocks) {
->>>>>>> 4f7e07ad
+			ClientMetadata cm, long dataLength, ARCHIVE_TYPE archiveType, COMPRESSOR_TYPE compressionCodec, long decompressedLength, boolean isMetadata, HashResult[] hashes, long origDataSize, long origCompressedDataSize, int requiredBlocks, int totalBlocks) {
 		hashCode = super.hashCode();
-		if(hashes != null && !(compatibilityMode == 0 || compatibilityMode >= InsertContext.COMPAT_HASHES))
+		if(hashes != null)
 			throw new IllegalArgumentException("Compatibility mode specified and hashes passed in anyway?!");
 		this.hashes = hashes;
 		if(isMetadata)
@@ -975,14 +963,7 @@
 	 * @throws MetadataUnresolvedException */
 	public void writeTo(DataOutputStream dos) throws IOException, MetadataUnresolvedException {
 		dos.writeLong(FREENET_METADATA_MAGIC);
-<<<<<<< HEAD
-		if(compatibilityMode < InsertContext.COMPAT_HASHES || hashes == null)
-			dos.writeShort(0); // version
-		else
-			dos.writeShort(1); // version 1 is the same as version 0 but supports hashes.
-=======
 		dos.writeShort(parsedVersion); // version
->>>>>>> 4f7e07ad
 		dos.writeByte(documentType);
 		if(haveFlags()) {
 			short flags = 0;
@@ -993,14 +974,11 @@
 			if(extraMetadata) flags |= FLAGS_EXTRA_METADATA;
 			if(fullKeys) flags |= FLAGS_FULL_KEYS;
 			if(compressionCodec != null) flags |= FLAGS_COMPRESSED;
-<<<<<<< HEAD
-			if(hashes != null) flags |= hashes;
-=======
+			if(hashes != null) flags |= FLAGS_HASHES;
 			if(topBlocksRequired != 0 || topBlocksTotal != 0 || topSize != 0 || topCompressedSize != 0) {
 				assert(parsedVersion >= 1);
 				flags |= FLAGS_TOP_SIZE;
 			}
->>>>>>> 4f7e07ad
 			dos.writeShort(flags);
 			if(hashes != null)
 				HashResult.write(hashes, dos);
