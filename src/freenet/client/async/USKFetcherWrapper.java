/* This code is part of Freenet. It is distributed under the GNU General
 * Public License, version 2 (or at your option any later version). See
 * http://www.gnu.org/ for further details of the GPL. */
package freenet.client.async;

import com.db4o.ObjectContainer;

import freenet.client.FetchException;
import freenet.client.FetchResult;
import freenet.keys.FreenetURI;
import freenet.keys.USK;
import freenet.node.RequestClient;

/**
 * Wrapper for a backgrounded USKFetcher.
 */
public class USKFetcherWrapper extends BaseClientGetter {

	final USK usk;
	
	public USKFetcherWrapper(USK usk, short prio, RequestClient client) {
		super(prio, client);
		this.usk = usk;
	}

	@Override
	public FreenetURI getURI() {
		return usk.getURI();
	}

	@Override
	public boolean isFinished() {
		return false;
	}

<<<<<<< HEAD
	public void notifyClients(ObjectContainer container, ClientContext context) {
=======
	@Override
	public void notifyClients() {
>>>>>>> aaeaa978
		// Do nothing
	}

	public void onSuccess(FetchResult result, ClientGetState state, ObjectContainer container, ClientContext context) {
		// Ignore; we don't do anything with it because we are running in the background.
	}

	public void onFailure(FetchException e, ClientGetState state, ObjectContainer container, ClientContext context) {
		// Ignore
	}

	public void onBlockSetFinished(ClientGetState state, ObjectContainer container, ClientContext context) {
		// Ignore
	}

<<<<<<< HEAD
	public void onTransition(ClientGetState oldState, ClientGetState newState, ObjectContainer container) {
=======
	@Override
	public void onTransition(ClientGetState oldState, ClientGetState newState) {
>>>>>>> aaeaa978
		// Ignore
	}

	@Override
	public String toString() {
		return super.toString()+ ':' +usk;
	}

	public void onExpectedMIME(String mime, ObjectContainer container) {
		// Ignore
	}

	public void onExpectedSize(long size, ObjectContainer container) {
		// Ignore
	}

	public void onFinalizedMetadata(ObjectContainer container) {
		// Ignore
	}

	public void cancel(ObjectContainer container, ClientContext context) {
		super.cancel();
	}
}<|MERGE_RESOLUTION|>--- conflicted
+++ resolved
@@ -33,12 +33,8 @@
 		return false;
 	}
 
-<<<<<<< HEAD
+	@Override
 	public void notifyClients(ObjectContainer container, ClientContext context) {
-=======
-	@Override
-	public void notifyClients() {
->>>>>>> aaeaa978
 		// Do nothing
 	}
 
@@ -54,12 +50,8 @@
 		// Ignore
 	}
 
-<<<<<<< HEAD
+	@Override
 	public void onTransition(ClientGetState oldState, ClientGetState newState, ObjectContainer container) {
-=======
-	@Override
-	public void onTransition(ClientGetState oldState, ClientGetState newState) {
->>>>>>> aaeaa978
 		// Ignore
 	}
 
