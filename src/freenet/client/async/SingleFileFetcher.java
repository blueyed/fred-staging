--- conflicted
+++ resolved
@@ -210,16 +210,12 @@
 				COMPRESSOR_TYPE c = decompressors.removeLast();
 				try {
 					long maxLen = Math.max(ctx.maxTempLength, ctx.maxOutputLength);
-<<<<<<< HEAD
+					if(logMINOR)
+						Logger.minor(this, "Decompressing "+data+" size "+data.size()+" max length "+maxLen);
 					Bucket out = decompressors.isEmpty() ? returnBucket : null;
 					data = c.decompress(data, context.getBucketFactory(parent.persistent()), maxLen, maxLen * 4, out);
-=======
-					if(logMINOR)
-						Logger.minor(this, "Decompressing "+data+" size "+data.size()+" max length "+maxLen);
-					data = c.decompress(data, ctx.bucketFactory, maxLen, maxLen * 4, decompressors.isEmpty() ? returnBucket : null);
 					if(logMINOR)
 						Logger.minor(this, "Decompressed to "+data+" size "+data.size());
->>>>>>> 269831cc
 				} catch (IOException e) {
 					onFailure(new FetchException(FetchException.BUCKET_ERROR, e), false, container, context);
 					return;
