--- conflicted
+++ resolved
@@ -44,16 +44,10 @@
 	private final NodeClientCore core;
 	private final boolean isSSK;
 	
-<<<<<<< HEAD
 	OfferedKeysList(NodeClientCore core, RandomSource random, short priorityClass, boolean isSSK) {
 		super(false);
-		this.keys = new HashSet();
-		this.keysList = new Vector();
-=======
-	OfferedKeysList(NodeClientCore core, RandomSource random, short priorityClass) {
 		this.keys = new HashSet<Key>();
 		this.keysList = new Vector<Key>();
->>>>>>> b5dfda8e
 		this.random = random;
 		this.priorityClass = priorityClass;
 		this.core = core;
