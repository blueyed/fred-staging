/*
 * Dijjer - A Peer to Peer HTTP Cache
 * Copyright (C) 2004,2005 Change.Tv, Inc
 *
 * This program is free software; you can redistribute it and/or modify
 * it under the terms of the GNU General Public License as published by
 * the Free Software Foundation; either version 2 of the License, or
 * (at your option) any later version.
 *
 * This program is distributed in the hope that it will be useful,
 * but WITHOUT ANY WARRANTY; without even the implied warranty of
 * MERCHANTABILITY or FITNESS FOR A PARTICULAR PURPOSE.  See the
 * GNU General Public License for more details.
 * 
 * You should have received a copy of the GNU General Public License
 * along with this program; if not, write to the Free Software
 * Foundation, Inc., 59 Temple Place, Suite 330, Boston, MA  02111-1307  USA
 */
package freenet.io.xfer;

import java.util.ArrayList;
import java.util.LinkedList;

import freenet.support.Buffer;
import freenet.support.Logger;

/**
 * @author ian
 * 
 * To change the template for this generated type comment go to Window - Preferences - Java - Code Generation - Code and
 * Comments
 */
public class PartiallyReceivedBlock {

	byte[] _data;
	boolean[] _received;
	int _receivedCount;
	public final int _packets, _packetSize;
	boolean _aborted;
	int _abortReason;
	String _abortDescription;
	ArrayList<PacketReceivedListener> _packetReceivedListeners = new ArrayList<PacketReceivedListener>();

	public PartiallyReceivedBlock(int packets, int packetSize, byte[] data) {
		if (data.length != packets * packetSize) {
			throw new RuntimeException("Length of data ("+data.length+") doesn't match packet number and size");
		}
		_data = data;
		_received = new boolean[packets];
		for (int x=0; x<_received.length; x++) {
			_received[x] = true;
		}
		_receivedCount = packets;
		_packets = packets;
		_packetSize = packetSize;
	}
	
	public PartiallyReceivedBlock(int packets, int packetSize) {
		_data = new byte[packets * packetSize];
		_received = new boolean[packets];
		_packets = packets;
		_packetSize = packetSize;
	}

	public synchronized LinkedList<Integer> addListener(PacketReceivedListener listener) throws AbortedException {
		if (_aborted) {
			throw new AbortedException("Adding listener to aborted PRB");
		}
		_packetReceivedListeners.add(listener);
		LinkedList<Integer> ret = new LinkedList<Integer>();
		for (int x = 0; x < _packets; x++) {
			if (_received[x]) {
				ret.addLast(x);
			}
		}
		return ret;
	}

	public synchronized boolean isReceived(int packetNo) throws AbortedException {
		if (_aborted) {
			throw new AbortedException("PRB is aborted");
		}
		return _received[packetNo];
	}
	
	public synchronized int getNumPackets() throws AbortedException {
		if (_aborted) {
			throw new AbortedException("PRB is aborted");
		}
		return _packets;
	}
	
	public synchronized int getPacketSize() throws AbortedException {
		if (_aborted) {
			throw new AbortedException("PRB is aborted");
		}
		return _packetSize;
	}
	
	public void addPacket(int position, Buffer packet) throws AbortedException {
		
		PacketReceivedListener[] prls;
		
		synchronized(this) {
			if (_aborted) {
				throw new AbortedException("PRB is aborted");
			}
			if (packet.getLength() != _packetSize) {
				throw new RuntimeException("New packet size "+packet.getLength()+" but expecting packet of size "+_packetSize);
			}
			if (_received[position])
				return;
			
			_receivedCount++;
			packet.copyTo(_data, position * _packetSize);
			_received[position] = true;
			
			// FIXME keep it as as an array
			prls = _packetReceivedListeners.toArray(new PacketReceivedListener[_packetReceivedListeners.size()]);
		}
		
		
		for (int i=0;i<prls.length;i++) {
			PacketReceivedListener prl = prls[i];
			prl.packetReceived(position);
		}
	}

	public synchronized boolean allReceived() throws AbortedException {
		if (_aborted) {
			throw new AbortedException("PRB is aborted");
		}
		return _receivedCount == _packets;
	}
	
	public synchronized byte[] getBlock() throws AbortedException {
		if (_aborted) {
			throw new AbortedException("PRB is aborted");
		}
		if (!allReceived()) {
			throw new RuntimeException("Tried to get block before all packets received");
		}
		return _data;
	}
	
	public synchronized Buffer getPacket(int x) throws AbortedException {
		if (_aborted) {
			throw new AbortedException("PRB is aborted");
		}
		if (!_received[x]) {
			throw new IllegalStateException("that packet is not received");
		}
		return new Buffer(_data, x * _packetSize, _packetSize);
	}

	public synchronized void removeListener(PacketReceivedListener listener) {
		_packetReceivedListeners.remove(listener);
	}

<<<<<<< HEAD
	public synchronized void abort(int reason, String description) {
		if(_aborted) return;
		if(_receivedCount == _packets) return;
		Logger.normal(this, "Aborting PRB: "+reason+" : "+description, new Exception("debug"));
		_aborted = true;
		_abortReason = reason;
		_abortDescription = description;
		for (PacketReceivedListener prl : _packetReceivedListeners) {
=======
	public void abort(int reason, String description) {
		PacketReceivedListener[] listeners;
		synchronized(this) {
			if(_aborted) return;
			if(_receivedCount == _packets) return;
			_aborted = true;
			_abortReason = reason;
			_abortDescription = description;
			listeners = _packetReceivedListeners.toArray(new PacketReceivedListener[_packetReceivedListeners.size()]);
			_packetReceivedListeners.clear();
		}
		for (PacketReceivedListener prl : listeners) {
>>>>>>> 39afef66
			prl.receiveAborted(reason, description);
		}
	}
	
	public synchronized boolean isAborted() {
		return _aborted;
	}
	
	public synchronized int getAbortReason() {
		return _abortReason;
	}
	
	public synchronized String getAbortDescription() {
		return _abortDescription;
	}
	
	public static interface PacketReceivedListener {

		public void packetReceived(int packetNo);
		
		public void receiveAborted(int reason, String description);
	}
}<|MERGE_RESOLUTION|>--- conflicted
+++ resolved
@@ -157,21 +157,12 @@
 		_packetReceivedListeners.remove(listener);
 	}
 
-<<<<<<< HEAD
-	public synchronized void abort(int reason, String description) {
-		if(_aborted) return;
-		if(_receivedCount == _packets) return;
-		Logger.normal(this, "Aborting PRB: "+reason+" : "+description, new Exception("debug"));
-		_aborted = true;
-		_abortReason = reason;
-		_abortDescription = description;
-		for (PacketReceivedListener prl : _packetReceivedListeners) {
-=======
 	public void abort(int reason, String description) {
 		PacketReceivedListener[] listeners;
 		synchronized(this) {
 			if(_aborted) return;
 			if(_receivedCount == _packets) return;
+			Logger.normal(this, "Aborting PRB: "+reason+" : "+description, new Exception("debug"));
 			_aborted = true;
 			_abortReason = reason;
 			_abortDescription = description;
@@ -179,7 +170,6 @@
 			_packetReceivedListeners.clear();
 		}
 		for (PacketReceivedListener prl : listeners) {
->>>>>>> 39afef66
 			prl.receiveAborted(reason, description);
 		}
 	}
