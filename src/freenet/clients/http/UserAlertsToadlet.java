/* This code is part of Freenet. It is distributed under the GNU General
 * Public License, version 2 (or at your option any later version). See
 * http://www.gnu.org/ for further details of the GPL. */
package freenet.clients.http;

import java.io.IOException;
import java.net.URI;

import freenet.client.HighLevelSimpleClient;
<<<<<<< HEAD
import freenet.clients.http.updateableelements.LongAlertElement;
import freenet.l10n.L10n;
=======
import freenet.l10n.NodeL10n;
>>>>>>> 9869435e
import freenet.node.Node;
import freenet.node.NodeClientCore;
import freenet.node.useralerts.UserAlertManager;
import freenet.support.HTMLNode;
import freenet.support.MultiValueTable;
import freenet.support.api.HTTPRequest;

/**
 * A page consisting entirely of useralerts.
 * @author toad
 */
public class UserAlertsToadlet extends Toadlet {
	
	UserAlertsToadlet(HighLevelSimpleClient client, Node node, NodeClientCore core) {
		super(client);
		this.node = node;
	}
	
	private Node node;

	public void handleMethodGET(URI uri, HTTPRequest request, ToadletContext ctx) throws ToadletContextClosedException, IOException {
		if (!ctx.isAllowedFullAccess()) {
			super.sendErrorPage(ctx, 403, NodeL10n.getBase().getString("Toadlet.unauthorizedTitle"), NodeL10n.getBase().getString("Toadlet.unauthorized"));
			return;
		}
		
		PageNode page = ctx.getPageMaker().getPageNode(l10n("titleWithName", "name", node.getMyName()), ctx);
        HTMLNode pageNode = page.outer;
        HTMLNode contentNode = page.content;
<<<<<<< HEAD
        contentNode.addChild(new LongAlertElement(ctx));
=======
        contentNode.addChild(alerts.createAlerts(false));
>>>>>>> 9869435e
        
        writeHTMLReply(ctx, 200, "OK", pageNode.generate());
	}

	public void handleMethodPOST(URI uri, HTTPRequest request, ToadletContext ctx) throws ToadletContextClosedException, IOException {

		MultiValueTable<String, String> headers = new MultiValueTable<String, String>();

		String pass = request.getPartAsString("formPassword", 32);
		if((pass == null) || !pass.equals(node.clientCore.formPassword)) {
			sendErrorPage(ctx, 403, "Forbidden", "Invalid form password.");
		}
		if (request.isPartSet("dismiss-user-alert")) {
			int userAlertHashCode = request.getIntPart("disable", -1);
			node.clientCore.alerts.dismissAlert(userAlertHashCode);
		}
		headers.put("Location", ".");
		ctx.sendReplyHeaders(302, "Found", headers, null, 0);
	}


	protected String l10n(String name, String pattern, String value) {
		return NodeL10n.getBase().getString("UserAlertsToadlet."+name, pattern, value);
	}

	@Override
	public String path() {
		return "/alerts/";
	}
	
}<|MERGE_RESOLUTION|>--- conflicted
+++ resolved
@@ -7,12 +7,9 @@
 import java.net.URI;
 
 import freenet.client.HighLevelSimpleClient;
-<<<<<<< HEAD
 import freenet.clients.http.updateableelements.LongAlertElement;
 import freenet.l10n.L10n;
-=======
 import freenet.l10n.NodeL10n;
->>>>>>> 9869435e
 import freenet.node.Node;
 import freenet.node.NodeClientCore;
 import freenet.node.useralerts.UserAlertManager;
@@ -42,11 +39,7 @@
 		PageNode page = ctx.getPageMaker().getPageNode(l10n("titleWithName", "name", node.getMyName()), ctx);
         HTMLNode pageNode = page.outer;
         HTMLNode contentNode = page.content;
-<<<<<<< HEAD
-        contentNode.addChild(new LongAlertElement(ctx));
-=======
-        contentNode.addChild(alerts.createAlerts(false));
->>>>>>> 9869435e
+        contentNode.addChild(new LongAlertElement(ctx,false));
         
         writeHTMLReply(ctx, 200, "OK", pageNode.generate());
 	}
