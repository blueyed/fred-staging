--- conflicted
+++ resolved
@@ -314,11 +314,7 @@
 		try {
 			Logger.setupStdoutLogging(Logger.MINOR, "");
 			ContentFilter.FilterOutput output = ContentFilter.filter(data, new ArrayBucketFactory(), "image/png",
-<<<<<<< HEAD
-			        new URI("http://127.0.0.1:8888/"), null,null);
-=======
-			        new URI("http://127.0.0.1:8888/"), null, null);
->>>>>>> ce8ee67d
+			        new URI("http://127.0.0.1:8888/"), null, null, null);
 			BucketTools.copy(output.data, out);
 		} catch (IOException e) {
 			System.out.println("Bucket error?: " + e.getMessage());
