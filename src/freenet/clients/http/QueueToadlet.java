--- conflicted
+++ resolved
@@ -17,6 +17,7 @@
 import java.io.UnsupportedEncodingException;
 import java.net.MalformedURLException;
 import java.net.URI;
+import java.text.NumberFormat;
 import java.util.Collections;
 import java.util.Comparator;
 import java.util.HashSet;
@@ -36,9 +37,6 @@
 import freenet.client.async.ClientContext;
 import freenet.client.async.DBJob;
 import freenet.client.async.DatabaseDisabledException;
-import freenet.clients.http.updateableelements.AlertElement;
-import freenet.clients.http.updateableelements.LongAlertElement;
-import freenet.clients.http.updateableelements.RequestElement;
 import freenet.keys.FreenetURI;
 import freenet.l10n.NodeL10n;
 import freenet.node.DarknetPeerNode;
@@ -76,21 +74,6 @@
 
 public class QueueToadlet extends Toadlet implements RequestCompletionCallback, LinkEnabledCallback {
 
-<<<<<<< HEAD
-	public static final int LIST_IDENTIFIER = 1;
-	public static final int LIST_SIZE = 2;
-	public static final int LIST_MIME_TYPE = 3;
-	public static final int LIST_DOWNLOAD = 4;
-	public static final int LIST_PERSISTENCE = 5;
-	public static final int LIST_KEY = 6;
-	public static final int LIST_FILENAME = 7;
-	public static final int LIST_PRIORITY = 8;
-	public static final int LIST_FILES = 9;
-	public static final int LIST_TOTAL_SIZE = 10;
-	public static final int LIST_PROGRESS = 11;
-	public static final int LIST_REASON = 12;
-	public static final int LIST_RECOMMEND = 13;
-=======
 	private static final int LIST_IDENTIFIER = 1;
 	private static final int LIST_SIZE = 2;
 	private static final int LIST_MIME_TYPE = 3;
@@ -105,7 +88,6 @@
 	private static final int LIST_REASON = 12;
 	private static final int LIST_RECOMMEND = 13;
 	private static final int LIST_LAST_ACTIVITY = 14;
->>>>>>> be31ba78
 
 	private static final int MAX_IDENTIFIER_LENGTH = 1024*1024;
 	private static final int MAX_FILENAME_LENGTH = 1024*1024;
@@ -770,7 +752,7 @@
 		HTMLNode pageNode = page.outer;
 		HTMLNode contentNode = page.content;
 		if(context.isAllowedFullAccess())
-			contentNode.addChild(new LongAlertElement(context,true));
+			contentNode.addChild(core.alerts.createSummary());
 		HTMLNode infoboxContent = pageMaker.getInfobox("infobox-error", header, contentNode, "queue-error", false);
 		infoboxContent.addChild("#", message);
 		if(returnToQueuePage)
@@ -856,7 +838,7 @@
 							HTMLNode contentNode = page.content;
 							/* add alert summary box */
 							if(ctx.isAllowedFullAccess())
-								contentNode.addChild(new LongAlertElement(ctx,true));
+								contentNode.addChild(core.alerts.createSummary());
 							HTMLNode infoboxContent = pageMaker.getInfobox("infobox-information", "Queued requests status", contentNode, null, false);
 							infoboxContent.addChild("p", "Total awaiting CHKs: "+queued);
 							infoboxContent.addChild("p", "Total queued CHK requests: "+reallyQueued);
@@ -937,7 +919,7 @@
 			HTMLNode contentNode = page.content;
 			/* add alert summary box */
 			if(ctx.isAllowedFullAccess())
-				contentNode.addChild(new LongAlertElement(ctx,true));
+				contentNode.addChild(core.alerts.createSummary());
 			HTMLNode infoboxContent = pageMaker.getInfobox("infobox-information", NodeL10n.getBase().getString("QueueToadlet.globalQueueIsEmpty"), contentNode, "queue-empty", true);
 			infoboxContent.addChild("#", NodeL10n.getBase().getString("QueueToadlet.noTaskOnGlobalQueue"));
 			if(uploads)
@@ -1084,7 +1066,7 @@
 
 		/* add alert summary box */
 		if(ctx.isAllowedFullAccess())
-			contentNode.addChild(new LongAlertElement(ctx,true));
+			contentNode.addChild(core.alerts.createSummary());
 		/* add file insert box */
 		if(uploads)
 		contentNode.addChild(createInsertBox(pageMaker, ctx, mode >= PageMaker.MODE_ADVANCED));
@@ -1276,6 +1258,145 @@
 		
 		return pageNode;
 	}
+
+	
+	private HTMLNode createReasonCell(String failureReason) {
+		HTMLNode reasonCell = new HTMLNode("td", "class", "request-reason");
+		if (failureReason == null) {
+			reasonCell.addChild("span", "class", "failure_reason_unknown", NodeL10n.getBase().getString("QueueToadlet.unknown"));
+		} else {
+			reasonCell.addChild("span", "class", "failure_reason_is", failureReason);
+		}
+		return reasonCell;
+	}
+
+	private HTMLNode createProgressCell(boolean started, COMPRESS_STATE compressing, int fetched, int failed, int fatallyFailed, int min, int total, boolean finalized, boolean upload) {
+		boolean advancedMode = core.isAdvancedModeEnabled();
+		return createProgressCell(advancedMode, started, compressing, fetched, failed, fatallyFailed, min, total, finalized, upload);
+	}
+	
+	public static HTMLNode createProgressCell(boolean advancedMode, boolean started, COMPRESS_STATE compressing, int fetched, int failed, int fatallyFailed, int min, int total, boolean finalized, boolean upload) {
+		HTMLNode progressCell = new HTMLNode("td", "class", "request-progress");
+		if (!started) {
+			progressCell.addChild("#", NodeL10n.getBase().getString("QueueToadlet.starting"));
+			return progressCell;
+		}
+		if(compressing == COMPRESS_STATE.WAITING && advancedMode) {
+			progressCell.addChild("#", NodeL10n.getBase().getString("QueueToadlet.awaitingCompression"));
+			return progressCell;
+		}
+		if(compressing != COMPRESS_STATE.WORKING) {
+			progressCell.addChild("#", NodeL10n.getBase().getString("QueueToadlet.compressing"));
+			return progressCell;
+		}
+		
+		//double frac = p.getSuccessFraction();
+		if (!advancedMode || total < min /* FIXME why? */) {
+			total = min;
+		}
+		
+		if ((fetched < 0) || (total <= 0)) {
+			progressCell.addChild("span", "class", "progress_fraction_unknown", NodeL10n.getBase().getString("QueueToadlet.unknown"));
+		} else {
+			int fetchedPercent = (int) (fetched / (double) total * 100);
+			int failedPercent = (int) (failed / (double) total * 100);
+			int fatallyFailedPercent = (int) (fatallyFailed / (double) total * 100);
+			int minPercent = (int) (min / (double) total * 100);
+			HTMLNode progressBar = progressCell.addChild("div", "class", "progressbar");
+			progressBar.addChild("div", new String[] { "class", "style" }, new String[] { "progressbar-done", "width: " + fetchedPercent + "%;" });
+
+			if (failed > 0)
+				progressBar.addChild("div", new String[] { "class", "style" }, new String[] { "progressbar-failed", "width: " + failedPercent + "%;" });
+			if (fatallyFailed > 0)
+				progressBar.addChild("div", new String[] { "class", "style" }, new String[] { "progressbar-failed2", "width: " + fatallyFailedPercent + "%;" });
+			if ((fetched + failed + fatallyFailed) < min)
+				progressBar.addChild("div", new String[] { "class", "style" }, new String[] { "progressbar-min", "width: " + (minPercent - fetchedPercent) + "%;" });
+			
+			NumberFormat nf = NumberFormat.getInstance();
+			nf.setMaximumFractionDigits(1);
+			String prefix = '('+Integer.toString(fetched) + "/ " + Integer.toString(min)+"): ";
+			if (finalized) {
+				progressBar.addChild("div", new String[] { "class", "title" }, new String[] { "progress_fraction_finalized", prefix + NodeL10n.getBase().getString("QueueToadlet.progressbarAccurate") }, nf.format((int) ((fetched / (double) min) * 1000) / 10.0) + '%');
+			} else {
+				String text = nf.format((int) ((fetched / (double) min) * 1000) / 10.0)+ '%';
+				if(!finalized)
+					text = "" + fetched + " ("+text+"??)";
+				progressBar.addChild("div", new String[] { "class", "title" }, new String[] { "progress_fraction_not_finalized", prefix + NodeL10n.getBase().getString(upload ? "QueueToadlet.uploadProgressbarNotAccurate" : "QueueToadlet.progressbarNotAccurate") }, text);
+			}
+		}
+		return progressCell;
+	}
+	
+	private HTMLNode createNumberCell(int numberOfFiles) {
+		HTMLNode numberCell = new HTMLNode("td", "class", "request-files");
+		numberCell.addChild("span", "class", "number_of_files", String.valueOf(numberOfFiles));
+		return numberCell;
+	}
+
+	private HTMLNode createFilenameCell(File filename) {
+		HTMLNode filenameCell = new HTMLNode("td", "class", "request-filename");
+		if (filename != null) {
+			filenameCell.addChild("span", "class", "filename_is", filename.toString());
+		} else {
+			filenameCell.addChild("span", "class", "filename_none", NodeL10n.getBase().getString("QueueToadlet.none"));
+		}
+		return filenameCell;
+	}
+
+	private HTMLNode createPriorityCell(PageMaker pageMaker, String identifier, short priorityClass, ToadletContext ctx, String[] priorityClasses, boolean advancedModeEnabled) {
+		
+		HTMLNode priorityCell = new HTMLNode("td", "class", "request-priority nowrap");
+		HTMLNode priorityForm = ctx.addFormChild(priorityCell, path(), "queueChangePriorityCell-" + identifier.hashCode());
+		priorityForm.addChild("input", new String[] { "type", "name", "value" }, new String[] { "hidden", "identifier", identifier });
+		HTMLNode prioritySelect = priorityForm.addChild("select", "name", "priority");
+		for (int p = 0; p < RequestStarter.NUMBER_OF_PRIORITY_CLASSES; p++) {
+			if(p <= RequestStarter.INTERACTIVE_PRIORITY_CLASS && !advancedModeEnabled) continue;
+			if (p == priorityClass) {
+				prioritySelect.addChild("option", new String[] { "value", "selected" }, new String[] { String.valueOf(p), "selected" }, priorityClasses[p]);
+			} else {
+				prioritySelect.addChild("option", "value", String.valueOf(p), priorityClasses[p]);
+			}
+		}
+		priorityForm.addChild("input", new String[] { "type", "name", "value" }, new String[] { "submit", "change_priority", NodeL10n.getBase().getString("QueueToadlet.change") });
+		return priorityCell;
+	}
+
+	private HTMLNode createRecommendCell(PageMaker pageMaker, FreenetURI URI, ToadletContext ctx) {
+		HTMLNode recommendNode = new HTMLNode("td", "class", "request-delete");
+		if(URI != null) {
+			HTMLNode shareForm = ctx.addFormChild(recommendNode, path(), "recommendForm");
+			shareForm.addChild("input", new String[] {"type", "name", "value"}, new String[] {"hidden", "URI", URI.toString() });
+			shareForm.addChild("input", new String[] { "type", "name", "value" }, new String[] { "submit", "recommend_request", NodeL10n.getBase().getString("QueueToadlet.recommendToFriends") });
+		}
+		return recommendNode;
+	}
+
+	private HTMLNode createDeleteCell(PageMaker pageMaker, String identifier, ClientRequest clientRequest, ToadletContext ctx, ObjectContainer container) {
+		HTMLNode deleteNode = new HTMLNode("td", "class", "request-delete");
+		HTMLNode deleteForm = ctx.addFormChild(deleteNode, path(), "queueDeleteForm-" + identifier.hashCode());
+		deleteForm.addChild("input", new String[] { "type", "name", "value" }, new String[] { "hidden", "identifier", identifier });
+		if((clientRequest instanceof ClientGet) && !((ClientGet)clientRequest).isToDisk()) {
+			deleteForm.addChild("input", new String[] { "type", "name", "value" }, new String[] { "submit", "delete_request", NodeL10n.getBase().getString("QueueToadlet.deleteFileFromTemp") });
+			FreenetURI uri = ((ClientGet)clientRequest).getURI(container);
+			deleteForm.addChild("input", new String[] { "type", "name", "value" }, new String[] { "hidden", "key", uri.toString(false, false) });
+			deleteForm.addChild("input", new String[] { "type", "name", "value" }, new String[] { "hidden", "size", SizeUtil.formatSize(((ClientGet)clientRequest).getDataSize(container)) });
+			deleteForm.addChild("input", new String[] { "type", "name", "value" }, new String[] { "hidden", "filename", uri.getPreferredFilename() });
+			if(((ClientGet)clientRequest).isTotalFinalized(container))
+				deleteForm.addChild("input", new String[] { "type", "name", "value" }, new String[] { "hidden", "finalized", "true" });
+		} else
+			deleteForm.addChild("input", new String[] { "type", "name", "value" }, new String[] { "submit", "remove_request", NodeL10n.getBase().getString("QueueToadlet.remove") });
+		
+		// If it's failed, offer to restart it
+		
+		if(clientRequest.hasFinished() && !clientRequest.hasSucceeded() && clientRequest.canRestart()) {
+			HTMLNode retryForm = ctx.addFormChild(deleteNode, path(), "queueRestartForm-" + identifier.hashCode());
+			String restartName = NodeL10n.getBase().getString(clientRequest instanceof ClientGet && ((ClientGet)clientRequest).hasPermRedirect() ? "QueueToadlet.follow" : "QueueToadlet.restart");
+			retryForm.addChild("input", new String[] { "type", "name", "value" }, new String[] { "hidden", "identifier", identifier });
+			retryForm.addChild("input", new String[] { "type", "name", "value" }, new String[] { "submit", "restart_request", restartName });
+		}
+		
+		return deleteNode;
+	}
 	
 	private HTMLNode createPanicBox(PageMaker pageMaker, ToadletContext ctx) {
 		InfoboxNode infobox = pageMaker.getInfobox("infobox-alert", NodeL10n.getBase().getString("QueueToadlet.panicButtonTitle"), "panic-button", true);
@@ -1285,7 +1406,69 @@
 		panicForm.addChild("input", new String[] { "type", "name", "value" }, new String[] { "submit", "panic", NodeL10n.getBase().getString("QueueToadlet.panicButton") });
 		return panicBox;
 	}
-
+	
+	private HTMLNode createIdentifierCell(FreenetURI uri, String identifier, boolean directory) {
+		HTMLNode identifierCell = new HTMLNode("td", "class", "request-identifier");
+		if (uri != null) {
+			identifierCell.addChild("span", "class", "identifier_with_uri").addChild("a", "href", "/" + uri + (directory ? "/" : ""), identifier);
+		} else {
+			identifierCell.addChild("span", "class", "identifier_without_uri", identifier);
+		}
+		return identifierCell;
+	}
+
+	private HTMLNode createPersistenceCell(boolean persistent, boolean persistentForever) {
+		HTMLNode persistenceCell = new HTMLNode("td", "class", "request-persistence");
+		if (persistentForever) {
+			persistenceCell.addChild("span", "class", "persistence_forever", NodeL10n.getBase().getString("QueueToadlet.persistenceForever"));
+		} else if (persistent) {
+			persistenceCell.addChild("span", "class", "persistence_reboot", NodeL10n.getBase().getString("QueueToadlet.persistenceReboot"));
+		} else {
+			persistenceCell.addChild("span", "class", "persistence_none", NodeL10n.getBase().getString("QueueToadlet.persistenceNone"));
+		}
+		return persistenceCell;
+	}
+
+	private HTMLNode createDownloadCell(PageMaker pageMaker, ClientGet p, ObjectContainer container) {
+		HTMLNode downloadCell = new HTMLNode("td", "class", "request-download");
+		FreenetURI uri = p.getURI(container);
+		if(uri == null)
+			Logger.error(this, "NO URI FOR "+p, new Exception("error"));
+		else
+			downloadCell.addChild("a", "href", uri.toString(), NodeL10n.getBase().getString("QueueToadlet.download"));
+		return downloadCell;
+	}
+
+	private HTMLNode createTypeCell(String type) {
+		HTMLNode typeCell = new HTMLNode("td", "class", "request-type");
+		if (type != null) {
+			typeCell.addChild("span", "class", "mimetype_is", type);
+		} else {
+			typeCell.addChild("span", "class", "mimetype_unknown", NodeL10n.getBase().getString("QueueToadlet.unknown"));
+		}
+		return typeCell;
+	}
+
+	private HTMLNode createSizeCell(long dataSize, boolean confirmed, boolean advancedModeEnabled) {
+		HTMLNode sizeCell = new HTMLNode("td", "class", "request-size");
+		if (dataSize > 0 && (confirmed || advancedModeEnabled)) {
+			sizeCell.addChild("span", "class", "filesize_is", (confirmed ? "" : ">= ") + SizeUtil.formatSize(dataSize) + (confirmed ? "" : " ??"));
+		} else {
+			sizeCell.addChild("span", "class", "filesize_unknown", NodeL10n.getBase().getString("QueueToadlet.unknown"));
+		}
+		return sizeCell;
+	}
+
+	private HTMLNode createKeyCell(FreenetURI uri, boolean addSlash) {
+		HTMLNode keyCell = new HTMLNode("td", "class", "request-key");
+		if (uri != null) {
+			keyCell.addChild("span", "class", "key_is").addChild("a", "href", '/' + uri.toString() + (addSlash ? "/" : ""), uri.toShortString() + (addSlash ? "/" : ""));
+		} else {
+			keyCell.addChild("span", "class", "key_unknown", NodeL10n.getBase().getString("QueueToadlet.unknown"));
+		}
+		return keyCell;
+	}
+	
 	private HTMLNode createInsertBox(PageMaker pageMaker, ToadletContext ctx, boolean isAdvancedModeEnabled) {
 		/* the insert file box */
 		InfoboxNode infobox = pageMaker.getInfobox(NodeL10n.getBase().getString("QueueToadlet.insertFile"), "insert-queue", true);
@@ -1405,10 +1588,6 @@
 		}
 		for (ClientRequest clientRequest : requests) {
 			container.activate(clientRequest, 1);
-<<<<<<< HEAD
-			//We add pushed RequestElements that represents one file
-			table.addChild(new RequestElement(fcp,clientRequest, columns, path(), container, advancedModeEnabled, priorityClasses, isUpload, ctx,hasFriends));
-=======
 			HTMLNode requestRow = table.addChild("tr", "class", "priority" + clientRequest.getPriority());
 
 			requestRow.addChild(createDeleteCell(pageMaker, clientRequest.getIdentifier(), clientRequest, ctx, container));
@@ -1476,7 +1655,6 @@
 					requestRow.addChild(createLastActivityCell(now, clientRequest.getLastActivity()));
 				}
 			}
->>>>>>> be31ba78
 		}
 		return table;
 	}
