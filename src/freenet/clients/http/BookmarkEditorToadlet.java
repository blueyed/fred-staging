--- conflicted
+++ resolved
@@ -16,6 +16,9 @@
 import freenet.node.NodeClientCore;
 import freenet.client.HighLevelSimpleClient;
 import freenet.support.HTMLNode;
+import freenet.support.URLDecoder;
+import freenet.support.URLEncodedFormatException;
+import freenet.support.URLEncoder;
 import freenet.support.api.HTTPRequest;
 
 public class BookmarkEditorToadlet extends Toadlet {
@@ -29,7 +32,7 @@
 	private final BookmarkManager bookmarkManager;
 	private String cutedPath;
 
-	
+
 	BookmarkEditorToadlet(HighLevelSimpleClient client, NodeClientCore core)
 	{
 		super(client);
@@ -37,44 +40,39 @@
 		this.bookmarkManager = core.bookmarkManager;
 		this.cutedPath = null;
 	}
-	
+
 	private void addCategoryToList(BookmarkCategory cat, String path, HTMLNode list)
 	{
 		BookmarkItems items = cat.getItems();
-		
-		String edit = L10n.getString("BookmarkEditorToadlet.edit");
-		String delete = L10n.getString("BookmarkEditorToadlet.delete");
-		String cut = L10n.getString("BookmarkEditorToadlet.cut");
-		String moveUp = L10n.getString("BookmarkEditorToadlet.moveUp");
-		String moveDown = L10n.getString("BookmarkEditorToadlet.moveDown");
-		String paste = L10n.getString("BookmarkEditorToadlet.paste");
-		String addBookmark = L10n.getString("BookmarkEditorToadlet.addBookmark");
-		String addCategory = L10n.getString("BookmarkEditorToadlet.addCategory");
-		
+
+		final String edit = L10n.getString("BookmarkEditorToadlet.edit");
+		final String delete = L10n.getString("BookmarkEditorToadlet.delete");
+		final String cut = L10n.getString("BookmarkEditorToadlet.cut");
+		final String moveUp = L10n.getString("BookmarkEditorToadlet.moveUp");
+		final String moveDown = L10n.getString("BookmarkEditorToadlet.moveDown");
+		final String paste = L10n.getString("BookmarkEditorToadlet.paste");
+		final String addBookmark = L10n.getString("BookmarkEditorToadlet.addBookmark");
+		final String addCategory = L10n.getString("BookmarkEditorToadlet.addCategory");
+
 		for(int i = 0; i < items.size(); i++) {
 
-<<<<<<< HEAD
-			String itemPath = path + items.get(i).getName();
-			HTMLNode li = new HTMLNode("li", "class","item" , items.get(i).getName());
-=======
-			String itemPath = URLEncoder.encode(path + items.get(i).getName(), false);
+			String itemPath = URLEncoder.encode(path + items.get(i).getName());
 			HTMLNode li = new HTMLNode("li", "class", "item" , items.get(i).getName());
->>>>>>> 2a1c6b61
 
 			HTMLNode actions = new HTMLNode("span", "class", "actions");
 			actions.addChild("a", "href", "?action=edit&bookmark=" + itemPath).addChild("img", new String[] {"src", "alt", "title"}, new String[] {"/static/icon/edit.png", edit, edit});
-			
+
 			actions.addChild("a", "href", "?action=del&bookmark=" + itemPath).addChild("img", new String[] {"src", "alt", "title"}, new String[] {"/static/icon/delete.png", delete, delete});
-			
+
 			if(cutedPath == null)
 				actions.addChild("a", "href", "?action=cut&bookmark=" + itemPath).addChild("img", new String[] {"src", "alt", "title"}, new String[] {"/static/icon/cut.png", cut, cut});
-			
+
 			if(i != 0)
 				actions.addChild("a", "href", "?action=up&bookmark=" + itemPath).addChild("img", new String[] {"src", "alt", "title"}, new String[] {"/static/icon/go-up.png", moveUp, moveUp});
-			
+
 			if(i != items.size()-1)
 				actions.addChild("a", "href", "?action=down&bookmark=" + itemPath).addChild("img", new String[] {"src", "alt", "title"}, new String[] {"/static/icon/go-down.png", moveDown, moveDown});
-			
+
 			li.addChild(actions);
 			list.addChild(li);
 		}
@@ -82,37 +80,32 @@
 		BookmarkCategories cats = cat.getSubCategories();
 		for(int i = 0; i < cats.size(); i++) {
 
-<<<<<<< HEAD
-			String catPath = path + cats.get(i).getName() + "/";
-			
-=======
-			String catPath = URLEncoder.encode(path + cats.get(i).getName() + "/", false);
-
->>>>>>> 2a1c6b61
+			String catPath = URLEncoder.encode(path + cats.get(i).getName() + "/");
+
 			HTMLNode subCat = list.addChild("li", "class", "cat", cats.get(i).getName());
 
 			HTMLNode actions = new HTMLNode("span", "class", "actions");
-			
+
 			actions.addChild("a", "href", "?action=edit&bookmark=" + catPath).addChild("img", new String[] {"src", "alt", "title"}, new String[] {"/static/icon/edit.png", edit, edit});
-			
+
 			actions.addChild("a", "href", "?action=del&bookmark=" + catPath).addChild("img", new String[] {"src", "alt", "title"}, new String[] {"/static/icon/delete.png", delete, delete});
-			
+
 			actions.addChild("a", "href", "?action=addItem&bookmark=" + catPath).addChild("img", new String[] {"src", "alt", "title"}, new String[] {"/static/icon/bookmark-new.png", addBookmark, addBookmark});
-			
+
 			actions.addChild("a", "href", "?action=addCat&bookmark=" + catPath).addChild("img", new String[] {"src", "alt", "title"}, new String[] {"/static/icon/folder-new.png", addCategory, addCategory});
-			
+
 			if(cutedPath == null)
 				actions.addChild("a", "href", "?action=cut&bookmark=" + catPath).addChild("img", new String[] {"src", "alt", "title"}, new String[] {"/static/icon/cut.png", cut, cut});
-			
+
 			if(i != 0)
 				actions.addChild("a", "href", "?action=up&bookmark=" + catPath).addChild("img", new String[] {"src", "alt", "title"}, new String[] {"/static/icon/go-up.png", moveUp, moveUp});
-			
+
 			if(i != cats.size() -1)
 				actions.addChild("a", "href", "?action=down&bookmark=" + catPath).addChild("img", new String[] {"src", "alt", "title"}, new String[] {"/static/icon/go-down.png", moveDown, moveDown});
 
 			if(cutedPath != null && ! catPath.startsWith(cutedPath) && ! catPath.equals(bookmarkManager.parentPath(cutedPath)))
 				actions.addChild("a", "href", "?action=paste&bookmark=" + catPath).addChild("img", new String[] {"src", "alt", "title"}, new String[] {"/static/icon/paste.png", paste, paste});
-			
+
 			subCat.addChild(actions);
 			if(cats.get(i).size() != 0)
 				addCategoryToList(cats.get(i), catPath, list.addChild("li").addChild("ul"));
@@ -122,111 +115,120 @@
 	public HTMLNode getBookmarksList()
 	{
 		HTMLNode bookmarks = new HTMLNode("ul", "id", "bookmarks");
-		
-		HTMLNode root = bookmarks.addChild("li", "class", "cat,root", "/");
+
+		HTMLNode root = bookmarks.addChild("li", "class", "cat root", "/");
 		HTMLNode actions = new HTMLNode("span", "class", "actions");
 		String addBookmark = L10n.getString("BookmarkEditorToadlet.addBookmark");
 		String addCategory = L10n.getString("BookmarkEditorToadlet.addCategory");
 		String paste = L10n.getString("BookmarkEditorToadlet.paste");
 		actions.addChild("a", "href", "?action=addItem&bookmark=/").addChild("img", new String[] {"src", "alt", "title"}, new String[] {"/static/icon/bookmark-new.png", addBookmark, addBookmark});
 		actions.addChild("a", "href", "?action=addCat&bookmark=/").addChild("img", new String[] {"src", "alt", "title"}, new String[] {"/static/icon/folder-new.png", addCategory, addCategory});
-		
+
 		if(cutedPath != null && ! "/".equals(bookmarkManager.parentPath(cutedPath)))
 			actions.addChild("a", "href", "?action=paste&bookmark=/").addChild("img", new String[] {"src", "alt", "title"}, new String[] {"/static/icon/paste.png", paste, paste});
-		
+
 		root.addChild(actions);
-		addCategoryToList(bookmarkManager.getMainCategory(), "/", root.addChild("li").addChild("ul"));
-		
+		addCategoryToList(bookmarkManager.getMainCategory(), "/", root.addChild("ul"));
+
 		return bookmarks;
 	}
-	
+
 	public void handleGet(URI uri, HTTPRequest req, ToadletContext ctx) 
-			throws ToadletContextClosedException, IOException 
-	{
-		
+	throws ToadletContextClosedException, IOException 
+	{
+
 		String editorTitle = L10n.getString("BookmarkEditorToadlet.title");
 		String error = L10n.getString("BookmarkEditorToadlet.error");
 		HTMLNode pageNode = ctx.getPageMaker().getPageNode(editorTitle, ctx);
 		HTMLNode content = ctx.getPageMaker().getContentNode(pageNode);
-		
+
 		if (req.getParam("action").length() > 0 && req.getParam("bookmark").length() > 0) {
 			String action = req.getParam("action");
-			String bookmarkPath = req.getParam("bookmark");
+			String bookmarkPath;
+			try {
+				bookmarkPath = URLDecoder.decode(req.getParam("bookmark"), false);
+			} catch (URLEncodedFormatException e) {
+				HTMLNode errorBox = content.addChild(ctx.getPageMaker().getInfobox("infobox-error", error));
+				errorBox.addChild("#", L10n.getString("BookmarkEditorToadlet.urlDecodeError"));
+				writeHTMLReply(ctx, 200, "OK", pageNode.generate());
+				return;
+			}
 			Bookmark bookmark;
-			
+
 			if (bookmarkPath.endsWith("/"))
 				bookmark = bookmarkManager.getCategoryByPath(bookmarkPath);
 			else
 				bookmark = bookmarkManager.getItemByPath(bookmarkPath);
-				
+
 			if(bookmark == null) {
 				HTMLNode errorBox = content.addChild(ctx.getPageMaker().getInfobox("infobox-error", error));
 				errorBox.addChild("#", L10n.getString("BookmarkEditorToadlet.bookmarkDoesNotExist", new String[] { "bookmark" }, new String[] { bookmarkPath }));
+				this.writeHTMLReply(ctx, 200, "OK", pageNode.generate());
+				return;
 			} else {
-			
-			if(action.equals("del")){
-				
-				String[] bm = new String[] { "bookmark" };
-				String[] path = new String[] { bookmarkPath };
-				String queryTitle = L10n.getString("BookmarkEditorToadlet." + ((bookmark instanceof BookmarkItem) ? "deleteBookmark" : "deleteCategory"));
-				HTMLNode infoBox = content.addChild(ctx.getPageMaker().getInfobox("infobox-query", queryTitle));
-
-				String query = L10n.getString("BookmarkEditorToadlet." + ((bookmark instanceof BookmarkItem) ? "deleteBookmarkConfirm" : "deleteCategoryConfirm"), bm, path);
-				infoBox.addChild("p").addChild("#", query);
-				
-				HTMLNode confirmForm = ctx.addFormChild(infoBox.addChild("p"), "", "confirmDeleteForm");
-				confirmForm.addChild("input", new String[] { "type", "name", "value" }, new String[] { "hidden", "bookmark", bookmarkPath});
-				confirmForm.addChild("input", new String[] { "type", "name", "value" }, new String[] { "submit", "cancel", L10n.getString("Toadlet.cancel") });
-				confirmForm.addChild("input", new String[] { "type", "name", "value" }, new String[] { "submit", "confirmdelete", L10n.getString("BookmarkEditorToadlet.confirmDelete") });
-			
-			} else if (action.equals("cut")) {
-
-				cutedPath = bookmarkPath;
-
-			} else if ("paste".equals(action) && cutedPath != null) {
-				
-				bookmarkManager.moveBookmark(cutedPath, bookmarkPath, true);
-				cutedPath = null;
-				
-			} else if (action.equals("edit") || action.equals("addItem") || action.equals("addCat")) {
-				
-				String header;
-				if(action.equals("edit")) {
-					header = L10n.getString("BookmarkEditorToadlet.edit" + ((bookmark instanceof BookmarkItem) ? "Bookmark" : "Category") + "Title");
-				} else if(action.equals("addItem")) {
-					header = L10n.getString("BookmarkEditorToadlet.addNewBookmark");
-				} else {
-					header = L10n.getString("BookmarkEditorToadlet.addNewCategory");
+
+				if("del".equals(action)){
+
+					String[] bm = new String[] { "bookmark" };
+					String[] path = new String[] { bookmarkPath };
+					String queryTitle = L10n.getString("BookmarkEditorToadlet." + ((bookmark instanceof BookmarkItem) ? "deleteBookmark" : "deleteCategory"));
+					HTMLNode infoBox = content.addChild(ctx.getPageMaker().getInfobox("infobox-query", queryTitle));
+
+					String query = L10n.getString("BookmarkEditorToadlet." + ((bookmark instanceof BookmarkItem) ? "deleteBookmarkConfirm" : "deleteCategoryConfirm"), bm, path);
+					infoBox.addChild("p").addChild("#", query);
+
+					HTMLNode confirmForm = ctx.addFormChild(infoBox.addChild("p"), "", "confirmDeleteForm");
+					confirmForm.addChild("input", new String[] { "type", "name", "value" }, new String[] { "hidden", "bookmark", bookmarkPath});
+					confirmForm.addChild("input", new String[] { "type", "name", "value" }, new String[] { "submit", "cancel", L10n.getString("Toadlet.cancel") });
+					confirmForm.addChild("input", new String[] { "type", "name", "value" }, new String[] { "submit", "confirmdelete", L10n.getString("BookmarkEditorToadlet.confirmDelete") });
+
+				} else if ("cut".equals(action)) {
+
+					cutedPath = bookmarkPath;
+
+				} else if ("paste".equals(action) && cutedPath != null) {
+
+					bookmarkManager.moveBookmark(cutedPath, bookmarkPath, true);
+					cutedPath = null;
+
+				} else if ("edit".equals(action) || "addItem".equals(action) || "addCat".equals(action)) {
+
+					String header;
+					if("edit".equals(action)) {
+						header = L10n.getString("BookmarkEditorToadlet.edit" + ((bookmark instanceof BookmarkItem) ? "Bookmark" : "Category") + "Title");
+					} else if("addItem".equals(action)) {
+						header = L10n.getString("BookmarkEditorToadlet.addNewBookmark");
+					} else {
+						header = L10n.getString("BookmarkEditorToadlet.addNewCategory");
+					}
+
+					HTMLNode actionBox = content.addChild(ctx.getPageMaker().getInfobox("infobox-query", header));
+
+					HTMLNode form = ctx.addFormChild(actionBox, "", "editBookmarkForm");
+
+					form.addChild("label", "for", "name", (L10n.getString("BookmarkEditorToadlet.nameLabel") + ' '));
+					form.addChild("input", new String[]{"type", "id", "name", "size", "value"}, new String []{"text", "name", "name", "20", "edit".equals(action)?bookmark.getName():""});
+
+					form.addChild("br");
+					if (("edit".equals(action) && bookmark instanceof BookmarkItem) || "addItem".equals(action)) {
+						String key = (action.equals("edit") ? ((BookmarkItem) bookmark).getKey() : "");
+						form.addChild("label", "for", "key", (L10n.getString("BookmarkEditorToadlet.keyLabel") + ' '));
+						form.addChild("input", new String[]{"type", "id", "name", "size", "value"}, new String []{"text", "key", "key", "50", key});
+					}
+
+					form.addChild("input", new String[] {"type", "name", "value"}, new String[] {"hidden", "bookmark",bookmarkPath});
+
+					form.addChild("input", new String[] {"type", "name", "value"}, new String[] {"hidden", "action",req.getParam("action")});
+
+					form.addChild("br");
+					form.addChild("input", new String[]{"type", "value"}, new String[]{"submit", L10n.getString("BookmarkEditorToadlet.save")});
+				} else if ("up".equals(action)) {
+						bookmarkManager.moveBookmarkUp(bookmarkPath, true);
+				} else if("down".equals(action)) {
+						bookmarkManager.moveBookmarkDown(bookmarkPath, true);
 				}
-				
-				HTMLNode actionBox = content.addChild(ctx.getPageMaker().getInfobox("infobox-query", header));
-				
-				HTMLNode form = ctx.addFormChild(actionBox, "", "editBookmarkForm");
-				
-				form.addChild("label", "for", "name", (L10n.getString("BookmarkEditorToadlet.nameLabel") + ' '));
-				form.addChild("input", new String[]{"type", "id", "name", "size", "value"}, new String []{"text", "name", "name", "20", action.equals("edit")?bookmark.getName():""});
-				
-				form.addChild("br");
-				if ((action.equals("edit") && bookmark instanceof BookmarkItem) || action.equals("addItem")) {
-					String key = (action.equals("edit") ? ((BookmarkItem) bookmark).getKey() : "");
-					form.addChild("label", "for", "key", (L10n.getString("BookmarkEditorToadlet.keyLabel") + ' '));
-					form.addChild("input", new String[]{"type", "id", "name", "size", "value"}, new String []{"text", "key", "key", "50", key});
-				}
-				
-				form.addChild("input", new String[] {"type", "name", "value"}, new String[] {"hidden", "bookmark",bookmarkPath});
-				
-				form.addChild("input", new String[] {"type", "name", "value"}, new String[] {"hidden", "action",req.getParam("action")});
-				
-				form.addChild("br");
-				form.addChild("input", new String[]{"type", "value"}, new String[]{"submit", L10n.getString("BookmarkEditorToadlet.save")});
-			} else if (action.equals("up") || action.equals("down")) {
-				if(action.equals("up"))
-					bookmarkManager.moveBookmarkUp(bookmarkPath, true);
-				else
-					bookmarkManager.moveBookmarkDown(bookmarkPath, true);
 			}
-			}
-			
+
 		}
 
 		if(cutedPath != null) {
@@ -235,90 +237,90 @@
 			HTMLNode cancelForm = ctx.addFormChild(infoBox.addChild("p"), "", "cancelCutForm");
 			cancelForm.addChild("input", new String[] { "type", "name", "value" }, new String[] { "submit", "cancelCut", L10n.getString("BookmarkEditorToadlet.cancelCut") });
 		}
-		
+
 		HTMLNode bookmarksBox = content.addChild(ctx.getPageMaker().getInfobox("infobox-normal", L10n.getString("BookmarkEditorToadlet.myBookmarksTitle")));
 		bookmarksBox.addChild(getBookmarksList());
 
-		this.writeReply(ctx, 200, "text/html", "OK", pageNode.generate());
-	}
-
-	
+		this.writeHTMLReply(ctx, 200, "OK", pageNode.generate());
+	}
+
+
 	public void handlePost(URI uri, HTTPRequest req, ToadletContext ctx) 
-		throws ToadletContextClosedException, IOException 
+	throws ToadletContextClosedException, IOException 
 	{
 		HTMLNode pageNode = ctx.getPageMaker().getPageNode(L10n.getString("BookmarkEditorToadlet.title"), ctx);
 		HTMLNode content = ctx.getPageMaker().getContentNode(pageNode);
-		
+
 		String passwd = req.getPartAsString("formPassword", 32);
 		boolean noPassword = (passwd == null) || !passwd.equals(core.formPassword);
 		if(noPassword) 
 			return;
-		
-		
+
+
 		String bookmarkPath = req.getPartAsString("bookmark", MAX_BOOKMARK_PATH_LENGTH);
 		try {
-			
+
 			Bookmark bookmark;
 			if(bookmarkPath.endsWith("/"))
 				bookmark = bookmarkManager.getCategoryByPath(bookmarkPath);
 			else
 				bookmark = bookmarkManager.getItemByPath(bookmarkPath);
-			
+			if(bookmark == null) {
+				HTMLNode errorBox = content.addChild(ctx.getPageMaker().getInfobox("infobox-error", L10n.getString("BookmarkEditorToadlet.error")));
+				errorBox.addChild("#", L10n.getString("BookmarkEditorToadlet.bookmarkDoesNotExist", new String[] { "bookmark" } , new String[] { bookmarkPath }));
+				return;
+			}
+
+
 			String action = req.getPartAsString("action", MAX_ACTION_LENGTH);
-			
+
 			if (req.isPartSet("confirmdelete")) {
 				bookmarkManager.removeBookmark(bookmarkPath, true);
 				HTMLNode successBox = content.addChild(ctx.getPageMaker().getInfobox("infobox-success", L10n.getString("BookmarkEditorToadlet.deleteSucceededTitle")));
 				successBox.addChild("p", L10n.getString("BookmarkEditorToadlet.deleteSucceeded"));
-				
+
 			} else if (req.isPartSet("cancelCut")) {
 				cutedPath = null;
-			
-			} else if (action.equals("edit") || action.equals("addItem") || action.equals("addCat")) {
-				
+
+			} else if ("edit".equals(action) || "addItem".equals(action) || "addCat".equals(action)) {
+
 				String name = "unnamed";
 				if (req.getPartAsString("name", MAX_NAME_LENGTH).length() > 0)
 					name = req.getPartAsString("name", MAX_NAME_LENGTH);
-				
-				if(action.equals("edit")) {
+
+				if("edit".equals(action)) {
 					bookmarkManager.renameBookmark(bookmarkPath, name);
 					if(bookmark instanceof BookmarkItem)
 						((BookmarkItem) bookmark).setKey(new FreenetURI(req.getPartAsString("key", MAX_KEY_LENGTH)));
-					
+
 					HTMLNode successBox = content.addChild(ctx.getPageMaker().getInfobox("infobox-success", L10n.getString("BookmarkEditorToadlet.changesSavedTitle")));
 					successBox.addChild("p", L10n.getString("BookmarkEditorToadlet.changesSaved"));
-						
-				} else if (action.equals("addItem") || action.equals("addCat")) {
-					
+
+				} else if ("addItem".equals(action) || "addCat".equals(action)) {
+
 					Bookmark newBookmark;
-					if(action.equals("addItem")) {
+					if("addItem".equals(action)) {
 						FreenetURI key = new FreenetURI(req.getPartAsString("key", MAX_KEY_LENGTH));
 						newBookmark = new BookmarkItem(key, name, core.alerts);
 					} else
 						newBookmark = new BookmarkCategory(name);
-					
+
 					bookmarkManager.addBookmark(bookmarkPath, newBookmark, true);
-					
+
 					HTMLNode successBox =  content.addChild(ctx.getPageMaker().getInfobox("infobox-success", L10n.getString("BookmarkEditorToadlet.addedNewBookmarkTitle")));
 					successBox.addChild("p", L10n.getString("BookmarkEditorToadlet.addedNewBookmark"));
-					
 				}
-				
 			}
-
-		} catch (NullPointerException npo) {
-			HTMLNode errorBox = content.addChild(ctx.getPageMaker().getInfobox("infobox-error", L10n.getString("BookmarkEditorToadlet.error")));
-			errorBox.addChild("#", L10n.getString("BookmarkEditorToadlet.bookmarkDoesNotExist", new String[] { "bookmark" } , new String[] { bookmarkPath }));
 		} catch (MalformedURLException mue) {
 			HTMLNode errorBox = content.addChild(ctx.getPageMaker().getInfobox("infobox-error", L10n.getString("BookmarkEditorToadlet.invalidKeyTitle")));
 			errorBox.addChild("#", L10n.getString("BookmarkEditorToadlet.invalidKey"));
 		}
 		HTMLNode bookmarksBox = content.addChild(ctx.getPageMaker().getInfobox("infobox-normal", L10n.getString("BookmarkEditorToadlet.myBookmarksTitle")));
 		bookmarksBox.addChild(getBookmarksList());
-		
-		this.writeReply(ctx, 200, "text/html", "OK", pageNode.generate());
-	}
-	
+
+		this.writeHTMLReply(ctx, 200, "OK", pageNode.generate());
+	}
+
 	public String supportedMethods()
 	{
 		return "GET, POST";
